# Copyright (c) 2013 The SAYCBridge Authors. All rights reserved.
# Use of this source code is governed by a BSD-style license that can be
# found in the LICENSE file.

import z3
from third_party import enum
from core.callhistory import CallHistory
from core.call import Call
from core.hand import Hand
from core.callexplorer import CallExplorer
from itertools import chain
import copy
from third_party.memoized import memoized
from .rules import *


class SolverPool(object):
    @memoized
    def solver_for_hand(self, hand):
        solver = z3.SolverFor('QF_LIA')
        solver.add(axioms)
        solver.add(expr_for_hand(hand))
        return solver


solver_pool = SolverPool()


# Intra-bid priorities, first phase, "interpretation priorities", like "natural, conventional" (possibly should be called types?) These select which "1N" meaning is correct.
# Inter-bid priorities, "which do you look at first" -- these order preference between "1H, vs. 1S"
# Tie-breaker-priorities -- planner stage, when 2 bids match which we make.

<<<<<<< HEAD
=======
positions = enum.Enum(
    "RHO",
    "Partner",
    "LHO",
    "Me",
)


annotations = enum.Enum(
    "Opening",
    "NoTrumpSystemsOn",
    "Artificial",
    "Stayman",
    "Gerber",
)


categories = enum.Enum(
    "Relay",
    "FeatureAsking",
    "NoTrump",
)


class Precondition(object):
    def __repr__(self):
        return "%s()" % self.name()

    def name(self):
        return self.__class__.__name__

    def fits(self, history, call):
        pass


class InvertedPrecondition(Precondition):
    def __init__(self, precondition):
        self.precondition = precondition

    def name(self):
        return "not" + self.precondition.name()

    def fits(self, history, call):
        return not self.precondition.fits(history, call)


class NoOpening(Precondition):
    def fits(self, history, call):
        return annotations.Opening not in history.annotations


class Opened(Precondition):
    def __init__(self, position):
        self.position = position

    def fits(self, history, call):
        return annotations.Opening in history.annotations_for_position(self.position)


class LastBidHasAnnotation(Precondition):
    def __init__(self, position, annotation):
        self.position = position
        self.annotation = annotation

    def fits(self, history, call):
        return self.annotation in history.view_for(self.position).annotations_for_last_call


class LastBidHasStrain(Precondition):
    def __init__(self, position, strain):
        self.position = position
        self.strain = strain

    def fits(self, history, call):
        last_call = history.view_for(self.position).last_call
        return last_call and last_call.strain == self.strain


class LastBidWas(Precondition):
    def __init__(self, position, call_name):
        self.position = position
        self.call_name = call_name

    def fits(self, history, call):
        last_call = history.view_for(self.position).last_call
        return last_call and last_call.name == self.call_name


class RaiseOfPartnersLastSuit(Precondition):
    def fits(self, history, call):
        partner_last_call = history.partner.last_call
        if not partner_last_call or partner_last_call.strain not in suit.SUITS:
            return False
        return call.strain == partner_last_call.strain and history.partner.min_length(partner_last_call.strain) >= 3


class UnbidSuit(Precondition):
    def fits(self, history, call):
        if call.strain not in suit.SUITS:
            return False
        return history.is_unbid_suit(call.strain)


class Jump(Precondition):
    def __init__(self, exact_size=None):
        self.exact_size = exact_size

    def _jump_size(self, last_call, call):
        if call.strain <= last_call.strain:
            # If the new suit is less than the last bid one, than we need to change more than one level for it to be a jump.
            return call.level() - last_call.level() - 1
        # Otherwise any bid not at the current level is a jump.
        return call.level() - last_call.level()

    def fits(self, history, call):
        if call.is_pass():
            return False
        if call.is_double() or call.is_redouble():
            call = history.call_history.last_contract()

        last_call = self._last_call(history)
        if not last_call or not last_call.is_contract():  # If we don't have a previous bid to compare to, this can't be a jump.
            return False
        jump_size = self._jump_size(last_call, call)
        if self.exact_size is None:
            return jump_size != 0
        return self.exact_size == jump_size

    def _last_call(self, history):
        raise NotImplementedError


class JumpFromLastContract(Jump):
    def _last_call(self, history):
        return history.call_history.last_contract()


class JumpFromMyLastBid(Jump):
    def _last_call(self, history):
        return history.me.last_call


class JumpFromPartnerLastBid(Jump):
    def _last_call(self, history):
        return history.partner.last_call


class NotJumpFromLastContract(JumpFromLastContract):
    def __init__(self):
        JumpFromLastContract.__init__(self, exact_size=0)


class NotJumpFromMyLastBid(JumpFromMyLastBid):
    def __init__(self):
        JumpFromMyLastBid.__init__(self, exact_size=0)


class NotJumpFromPartnerLastBid(JumpFromPartnerLastBid):
    def __init__(self):
        JumpFromPartnerLastBid.__init__(self, exact_size=0)


class Rule(object):
    # FIXME: Consider splitting call_preconditions out from preconditions
    # for preconditions which only operate on the call?
    preconditions = []
    category = None # Intra-bid priority
    requires_planning = False

    call_name = None # call_name = '1C' -> preconditons = [CallName('1C')]
    call_names = None # call_names = ['1C', '1D'] -> preconditons = [CallNames('1C', '1D')]

    constraints = {}
    shared_constraints = []
    annotations = []
    conditional_priorities = []
    priority = None

    def __init__(self):
        assert self.priority or self.constraints, "" + self.name() + " is missing priority"
        assert not self.conditional_priorities or not self.constraints
        # conditional_priorities only works with a single call_name.
        assert not self.conditional_priorities or self.call_name

    def name(self):
        return self.__class__.__name__

    def __repr__(self):
        return "%s()" % self.name()

    def _fits_preconditions(self, history, call):
        for precondition in self.preconditions:
            if not precondition.fits(history, call):
                return False
        return True

    def _possible_calls_over(self, history):
        # If this Rule has explicit call restrictions, we only need to consider those.
        # FIXME: We should probably standardize this on some sort of call_preconditions instead.
        if self.call_name:
            return [Call.from_string(self.call_name)]
        elif self.call_names:
            return map(Call.from_string, self.call_names)
        elif self.constraints:
            return map(Call.from_string, self.constraints.keys())
        # Otherwise we need to run all possible calls through the preconditions.
        return CallExplorer().possible_calls_over(history.call_history)

    def calls_over(self, history):
        for call in self._possible_calls_over(history):
            if self._fits_preconditions(history, call):
                yield call

    def possible_priorities_and_conditions_for_call(self, call):
        # conditional_priorities only work for a single call_name
        for condition, priority in self.conditional_priorities:
            yield priority, condition

        _, priority = self._per_call_constraints_and_priority(call)
        assert priority
        yield priority, NO_CONSTRAINTS

    @memoized
    def priority_for_call_and_hand(self, solver, history, call, hand):
        if not is_possible(solver, self.constraints_expr_for_call(history, call)):
            return None

        for condition, priority in self.conditional_priorities:
            if is_possible(solver, condition):
                return priority

        _, priority = self._per_call_constraints_and_priority(call)
        if priority:
            return priority

        return self.priority

    def _exprs_from_constraints(self, constraints, history, call):
        if not constraints:
            return [NO_CONSTRAINTS]

        if isinstance(constraints, Constraint):
            return [constraints.expr(history, call)]

        if isinstance(constraints, z3.ExprRef):
            return [constraints]

        return chain.from_iterable([self._exprs_from_constraints(constraint, history, call) for constraint in constraints])

    # constraints accepts various forms including:
    # constraints = { '1H': hearts > 5 }
    # constraints = { '1H': (hearts > 5, priority) }

    # FIXME: Should we split this into two methods? on for priority and one for constraints?
    def _per_call_constraints_and_priority(self, call):
        constraints_tuple = self.constraints.get(call.name)
        if not constraints_tuple:
            return None, self.priority

        try:
            if isinstance(list(constraints_tuple)[-1], enum.EnumValue):
                assert len(constraints_tuple) == 2
                return constraints_tuple
        except TypeError:
            return constraints_tuple, self.priority

    def constraints_expr_for_call(self, history, call):
        exprs = []
        per_call_constraints, _ = self._per_call_constraints_and_priority(call)
        if per_call_constraints:
            exprs.extend(self._exprs_from_constraints(per_call_constraints, history, call))
        exprs.extend(self._exprs_from_constraints(self.shared_constraints, history, call))
        return z3.And(exprs)


opening_priorities = enum.Enum(
    "StrongTwoClubs",
    "NoTrumpOpening",
    "LongestMajor",
    "HigherMajor",
    "LowerMajor",
    "LongestMinor",
    "HigherMinor",
    "LowerMinor",
)


class Opening(Rule):
    annotations = [annotations.Opening]
    preconditions = [NoOpening()]


class OneClubOpening(Opening):
    call_name = '1C'
    shared_constraints = [rule_of_twenty, clubs >= 3]
    conditional_priorities = [
        (z3.Or(clubs > diamonds, z3.And(clubs == 3, diamonds == 3)), opening_priorities.LongestMinor),
    ]
    priority = opening_priorities.LowerMinor


class OneDiamondOpening(Opening):
    call_name = '1D'
    shared_constraints = [rule_of_twenty, diamonds >= 3]
    conditional_priorities = [
        (diamonds > clubs, opening_priorities.LongestMinor),
    ]
    priority = opening_priorities.HigherMinor


class OneHeartOpening(Opening):
    call_name = '1H'
    shared_constraints = [rule_of_twenty, hearts >= 5]
    conditional_priorities = [
        (hearts > spades, opening_priorities.LongestMajor),
    ]
    priority = opening_priorities.LowerMajor


class OneSpadeOpening(Opening):
    call_name = '1S'
    shared_constraints = [rule_of_twenty, spades >= 5]
    conditional_priorities = [
        (spades > hearts, opening_priorities.LongestMajor),
    ]
    priority = opening_priorities.HigherMajor


class NoTrumpOpening(Opening):
    annotations = Opening.annotations + [annotations.NoTrumpSystemsOn]
    constraints = {
        '1N': z3.And(points >= 15, points <= 17, balanced),
        '2N': z3.And(points >= 20, points <= 21, balanced)
    }
    priority = opening_priorities.NoTrumpOpening


# class OneNoTrumpOpening(Opening):
#     call_name = '1N'
#     shared_constraints =


# class TwoNoTrumpOpening(Opening):
#     annotations = Opening.annotations + [annotations.NoTrumpSystemsOn]
#     call_name = '2N'
#     shared_constraints = [points >= 20, points <= 21, balanced]
#     priority = opening_priorities.NoTrumpOpening


class StrongTwoClubs(Opening):
    call_name = '2C'
    shared_constraints = points >= 22  # FIXME: Should support "or 9+ winners"
    priority = opening_priorities.StrongTwoClubs


response_priorities = enum.Enum(
    "MajorLimitRaise",
    "MajorMinimumRaise",
    "LongestNewMajor",
    "OneSpadeWithFiveResponse",
    "OneHeartWithFiveResponse",
    "OneDiamondResponse",
    "OneHeartWithFourResponse",
    "OneSpadeWithFourResponse",
    "TwoHeartNewSuitResponse",
    "TwoSpadeNewSuitResponse",
    "TwoClubNewSuitResponse",
    "TwoDiamondNewSuitResponse",
    "OneNotrumpResponse",
)


class Response(Rule):
    preconditions = [LastBidHasAnnotation(positions.Partner, annotations.Opening)]


class OneDiamondResponse(Response):
    call_name = '1D'
    shared_constraints = [points >= 6, diamonds >= 4]
    priority = response_priorities.OneDiamondResponse


class OneHeartResponse(Response):
    call_name = '1H'
    shared_constraints = [points >= 6, hearts >= 4]
    conditional_priorities = [
        (z3.And(hearts >= 5, hearts > spades), response_priorities.LongestNewMajor),
        (hearts >= 5, response_priorities.OneHeartWithFiveResponse),
    ]
    priority = response_priorities.OneHeartWithFourResponse


class OneSpadeResponse(Response):
    call_name = '1S'
    shared_constraints = [points >= 6, spades >= 4]
    conditional_priorities = [
        (spades >= 5, response_priorities.OneSpadeWithFiveResponse)
    ]
    priority = response_priorities.OneSpadeWithFourResponse


class OneNotrumpResponse(Response):
    call_name = '1N'
    shared_constraints = points >= 6
    priority = response_priorities.OneNotrumpResponse



class Constraint(object):
    def expr(self, history, call):
        pass


class MinimumCombinedLength(Constraint):
    def __init__(self, min_count):
        self.min_count = min_count

    def expr(self, history, call):
        suit = call.strain
        partner_promised_length = history.partner.min_length(suit)
        implied_length = max(self.min_count - partner_promised_length, 0)
        return expr_for_suit(suit) >= implied_length


class MinimumCombinedPoints(Constraint):
    def __init__(self, min_points):
        self.min_points = min_points

    def expr(self, history, call):
        return points >= max(0, self.min_points - history.partner.min_points)


class MinLength(Constraint):
    def __init__(self, min_length):
        self.min_length = min_length

    def expr(self, history, call):
        return expr_for_suit(call.strain) >= self.min_length


class ThreeOfTheTopFive(Constraint):
    def expr(self, history, call):
        return (three_of_the_top_five_clubs, three_of_the_top_five_diamonds, three_of_the_top_five_hearts, three_of_the_top_five_spades)[call.strain]


class RaiseResponse(Response):
    preconditions = Response.preconditions + [RaiseOfPartnersLastSuit(), LastBidHasAnnotation(positions.Partner, annotations.Opening)]


class MajorMinimumRaise(RaiseResponse):
    call_names = ['2H', '2S']
    shared_constraints = [MinimumCombinedLength(8), points >= 6]
    priority = response_priorities.MajorMinimumRaise


class MajorLimitRaise(RaiseResponse):
    call_names = ['3H', '3S']
    shared_constraints = [MinimumCombinedLength(8), points >= 10]
    priority = response_priorities.MajorLimitRaise


# We should bid longer suits when possible, up the line for 4 cards.
# we don't currently bid 2D over 2C when we have longer diamonds.

class NewSuitAtTheTwoLevel(Response):
    preconditions = Response.preconditions + [UnbidSuit(), NotJumpFromLastContract()]
    constraints = {
        '2C' : (clubs >= 4, response_priorities.TwoClubNewSuitResponse),
        '2D' : (diamonds >= 4, response_priorities.TwoDiamondNewSuitResponse),
        '2H' : (hearts >= 5, response_priorities.TwoHeartNewSuitResponse),
        '2S' : (spades >= 5, response_priorities.TwoSpadeNewSuitResponse),
    }
    shared_constraints = points >= 10


nt_response_priorities = enum.Enum(
    "NoTrumpJumpRaise",
    "NoTrumpMinimumRaise",
    "JacobyTransferToLongerMajor",
    "JacobyTransferToSpadesWithGameForcingValues",
    "JacobyTransferToHeartsWithGameForcingValues",
    "JacobyTransferToHearts",
    "JacobyTransferToSpades",
    "Stayman",
    "ClubBust",
)


class NoTrumpResponse(Response):
    category = categories.NoTrump
    preconditions = Response.preconditions + [
        LastBidHasAnnotation(positions.Partner, annotations.Opening),
        LastBidHasAnnotation(positions.Partner, annotations.NoTrumpSystemsOn),
    ]


class BasicStayman(NoTrumpResponse):
    annotations = Response.annotations + [annotations.Artificial, annotations.Stayman]
    priority = nt_response_priorities.Stayman
    shared_constraints = [z3.Or(hearts >= 4, spades >= 4)]


class Stayman(BasicStayman):
    preconditions = BasicStayman.preconditions + [NotJumpFromPartnerLastBid()]
    constraints = {
        '2C': MinimumCombinedPoints(23),
        '3C': MinimumCombinedPoints(25),
    }


class StolenTwoClubStayman(BasicStayman):
    preconditions = BasicStayman.preconditions + [LastBidWas(positions.RHO, '2C')]
    constraints = { 'X': MinimumCombinedPoints(23) }


class StolenThreeClubStayman(BasicStayman):
    preconditions = BasicStayman.preconditions + [LastBidWas(positions.RHO, '3C')]
    constraints = { 'X': MinimumCombinedPoints(25) }


class TransferTo(object):
    def __init__(self, suit):
        self.suit = suit


class JacobyTransfer(NoTrumpResponse):
    annotations = NoTrumpResponse.annotations + [annotations.Artificial, TransferTo(suit.HEARTS)]


class JacobyTransferToHearts(JacobyTransfer):
    call_name = '2D'
    shared_constraints = hearts >= 5
    conditional_priorities = [
        (hearts > spades, nt_response_priorities.JacobyTransferToLongerMajor),
        (z3.And(hearts == spades, points >= 10), nt_response_priorities.JacobyTransferToHeartsWithGameForcingValues),
    ]
    priority = nt_response_priorities.JacobyTransferToHearts


class JacobyTransferToSpades(JacobyTransfer):
    call_name = '2H'
    shared_constraints = spades >= 5
    conditional_priorities = [
        (spades > hearts, nt_response_priorities.JacobyTransferToLongerMajor),
        (z3.And(hearts == spades, points >= 10), nt_response_priorities.JacobyTransferToSpadesWithGameForcingValues),
    ]
    priority = nt_response_priorities.JacobyTransferToSpades


# FIXME: We don't support multiple call names...
# class AcceptTransfer(Rule):
#     category = categories.Relay
#     preconditions = Rule.preconditions + [
#         LastBidHasAnnotationOfClass(positions.Partner, TransferTo),
#         NotJumpFromPartnerLastBid(),
#     ]


stayman_response_priorities = enum.Enum(
    "HeartStaymanResponse",
    "SpadeStaymanResponse",
    "DiamondStaymanResponse",
    "PassStaymanResponse",
)


class StaymanResponse(Rule):
    preconditions = Rule.preconditions + [LastBidHasAnnotation(positions.Partner, annotations.Stayman)]


class NaturalStaymanResponse(StaymanResponse):
    preconditions = StaymanResponse.preconditions + [NotJumpFromPartnerLastBid()]
    constraints = {
        '2H': (hearts >= 4, stayman_response_priorities.HeartStaymanResponse),
        '2S': (spades >= 4, stayman_response_priorities.SpadeStaymanResponse),
        '3H': (hearts >= 4, stayman_response_priorities.HeartStaymanResponse),
        '3S': (spades >= 4, stayman_response_priorities.SpadeStaymanResponse),
    }


class PassStaymanResponse(StaymanResponse):
    call_name = 'P'
    shared_constraints = NO_CONSTRAINTS
    priority = stayman_response_priorities.PassStaymanResponse


class DiamondStaymanResponse(StaymanResponse):
    preconditions = StaymanResponse.preconditions + [NotJumpFromPartnerLastBid()]
    constraints = {
        '2D': NO_CONSTRAINTS,
        '3D': NO_CONSTRAINTS,
    }
    priority = stayman_response_priorities.DiamondStaymanResponse
    annotations = StaymanResponse.annotations + [annotations.Artificial]


# FIXME: Need "Stolen" variants for 3-level.
class StolenHeartStaymanResponse(StaymanResponse):
    constraints = { 'X': hearts >= 4 }
    preconditions = StaymanResponse.preconditions + [LastBidWas(positions.RHO, '2H')]
    priority = stayman_response_priorities.HeartStaymanResponse


class StolenSpadeStaymanResponse(StaymanResponse):
    constraints = { 'X': spades >= 4 }
    preconditions = StaymanResponse.preconditions + [LastBidWas(positions.RHO, '2S')]
    priority = stayman_response_priorities.SpadeStaymanResponse


overcall_priorities = enum.Enum(
    # FIXME: This needs the prefer the longer suit pattern.
    "DirectOvercall",
    "FourLevelPremptive",
    "ThreeLevelPremptive",
    "TwoLevelPremptive",
)


class DirectOvercall(Rule):
    preconditions = Rule.preconditions + [LastBidHasAnnotation(positions.RHO, annotations.Opening)]
    priority = overcall_priorities.DirectOvercall


class OneLevelOvercall(DirectOvercall):
    call_names = ['1D', '1H', '1S']
    shared_constraints = [MinLength(5), points >= 8]


preempt_priorities = enum.Enum(
    "FourLevelPremptive",
    "ThreeLevelPremptive",
    "TwoLevelPremptive",
)


class TwoLevelPremptiveOpen(Opening):
    call_names = ['2D', '2H', '2S']
    shared_constraints = [MinLength(6), ThreeOfTheTopFive(), points >= 5]
    priority = preempt_priorities.TwoLevelPremptive


class ThreeLevelPremptiveOpen(Opening):
    call_names = ['3C', '3D', '3H', '3S']
    shared_constraints = [MinLength(7), ThreeOfTheTopFive(), points >= 5]
    priority = preempt_priorities.ThreeLevelPremptive


class FourLevelPremptiveOpen(Opening):
    call_names = ['4C', '4D', '4H', '4S']
    shared_constraints = [MinLength(8), ThreeOfTheTopFive(), points >= 5]
    priority = preempt_priorities.FourLevelPremptive


# FIXME: Should we use conditional priorities instead of upper bounding the points?
class TwoLevelPremptiveOvercall(DirectOvercall):
    preconditions = DirectOvercall.preconditions + [JumpFromLastContract()]
    call_names = ['2C', '2D', '2H', '2S']
    shared_constraints = [MinLength(6), ThreeOfTheTopFive(), points >= 5]
    priority = overcall_priorities.TwoLevelPremptive


class ThreeLevelPremptiveOvercall(DirectOvercall):
    preconditions = DirectOvercall.preconditions + [JumpFromLastContract()]
    call_names = ['3C', '3D', '3H', '3S']
    shared_constraints = [MinLength(7), ThreeOfTheTopFive(), points >= 5]
    priority = overcall_priorities.ThreeLevelPremptive


class FourLevelPremptiveOvercall(DirectOvercall):
    preconditions = DirectOvercall.preconditions + [JumpFromLastContract()]
    call_names = ['4C', '4D', '4H', '4S']
    shared_constraints = [MinLength(8), ThreeOfTheTopFive(), points >= 5]
    priority = overcall_priorities.FourLevelPremptive


feature_asking_priorites = enum.Enum(
    "Gerber",
    "Blackwood",
)


class Gerber(Rule):
    category = categories.FeatureAsking
    requires_planning = True
    shared_constraints = NO_CONSTRAINTS
    annotations = [annotations.Gerber]
    priority = feature_asking_priorites.Gerber


class GerberForAces(Gerber):
    call_name = '4C'
    preconditions = Gerber.preconditions + [
        LastBidHasStrain(positions.Partner, suit.NOTRUMP),
        InvertedPrecondition(LastBidHasAnnotation(positions.Partner, annotations.Artificial))
    ]


class GerberForKings(Gerber):
    call_name = '5C'
    preconditions = Gerber.preconditions + [
        LastBidHasAnnotation(positions.Me, annotations.Gerber)
    ]


class ResponseToGerber(Rule):
    category = categories.Relay
    preconditions = Rule.preconditions + [
        LastBidHasAnnotation(positions.Partner, annotations.Gerber),
        NotJumpFromPartnerLastBid(),
    ]
    constraints = {
        '4D': z3.Or(number_of_aces == 0, number_of_aces == 4),
        '4H': number_of_aces == 1,
        '4S': number_of_aces == 2,
        '4N': number_of_aces == 3,
        '5D': z3.Or(number_of_kings == 0, number_of_kings == 4),
        '5H': number_of_kings == 1,
        '5S': number_of_kings == 2,
        '5N': number_of_kings == 3,
    }
    priority = feature_asking_priorites.Gerber
    annotations = [annotations.Artificial]


# Blackwood is done, just needs JumpOrHaveFit() and some testing.
# class Blackwood(Rule):
#     category = categories.FeatureAsking
#     requires_planning = True
#     shared_constraints = NO_CONSTRAINTS
#     annotations = [annotations.Blackwood]
#     priority = feature_asking_priorites.Blackwood


# class BlackwoodForAces(Blackwood):
#     call_name = '4N'
#     preconditions = Blackwood.preconditions + [
#         InvertedPrecondition(LastBidHasStrain(positions.Partner, suit.NOTRUMP)),
#         InvertedPrecondition(LastBidHasAnnotation(positions.Partner, annotations.Artificial)),
#         JumpOrHaveFit()
#     ]


# class BlackwoodForKings(Blackwood):
#     call_name = '5N'
#     preconditions = Blackwood.preconditions + [
#         LastBidHasAnnotation(positions.Me, annotations.Blackwood)
#     ]


# class ResponseToBlackwood(Rule):
#     category = categories.Relay
#     preconditions = Rule.preconditions + [
#         LastBidHasAnnotation(positions.Partner, annotations.Blackwood),
#         NotJumpFromPartnerLastBid(),
#     ]
#     constraints = {
#         '4C': z3.Or(number_of_aces == 0, number_of_aces == 4),
#         '4D': number_of_aces == 1,
#         '4H': number_of_aces == 2,
#         '4S': number_of_aces == 3,
#         '5C': z3.Or(number_of_kings == 0, number_of_kings == 4),
#         '5D': number_of_kings == 1,
#         '5H': number_of_kings == 2,
#         '5S': number_of_kings == 3,
#     }
#     priority = feature_asking_priorites.Blackwood
#     annotations = [annotations.Artificial]

>>>>>>> 0569e401

class PartialOrdering(object):
    def __init__(self):
        self._values_greater_than = {}

    def make_less_than(self, lesser, greater):
        greater_values = self._values_greater_than.get(greater, set()).union(set([greater]))
        self._values_greater_than.setdefault(lesser, set()).update(greater_values)

    def less_than(self, left, right):
        # FIXME: enum.py should be asserting when comparing different types
        # but it seems to be silently succeeding in python 2.7.
        if left.enumtype != right.enumtype:
            return right.enumtype in self._values_greater_than.get(left.enumtype, set())
        # Our enums are written highest to lowest, so we use > for less_than. :)
        return left > right


# FIXME: This is wrong as soon as we try to support more than one system.
def _get_subclasses(base_class):
    subclasses = base_class.__subclasses__()
    for subclass in list(subclasses):
        subclasses.extend(_get_subclasses(subclass))
    return subclasses

def _concrete_rule_classes():
    return filter(lambda rule: not rule.__subclasses__(), _get_subclasses(Rule))


class StandardAmericanYellowCard(object):
    # Rule ordering does not matter.  We could have python crawl the files to generate this list instead.
    rules = [rule() for rule in _concrete_rule_classes()]
    priority_ordering = PartialOrdering()

    priority_ordering.make_less_than(response_priorities, nt_response_priorities)
    priority_ordering.make_less_than(preempt_priorities, opening_priorities)



# The dream:
# history.my.solver
# annotations.Opening in history.rho.annotations
# annotations.Opening in history.rho.last_call.annotations
# history.partner.min_length(suit)
# history.partner.max_length(suit)
# history.partner.min_hcp()
# history.partner.max_hcp()


class PositionView(object):
    def __init__(self, history, position):
        self.history = history
        self.position = position

    @property
    def annotations(self):
        return self.history.annotations_for_position(self.position)

    # FIXME: We could hang annotations off of the Call object, but currently
    # Call is from the old system.
    @property
    def annotations_for_last_call(self):
        return self.history.annotations_for_last_call(self.position)

    @property
    def last_call(self):
        return self.history.call_history.last_call_by(self.history._offset_from_dealer(self.position))

    def min_length(self, suit):
        return self.history.min_length_for_position(self.position, suit)

    @property
    def min_points(self):
        return self.history.min_points_for_position(self.position)


def is_certain(solver, expr):
    solver.push()
    solver.add(z3.Not(expr))
    result = solver.check() == z3.unsat
    solver.pop()
    return result


def is_possible(solver, expr):
    solver.push()
    solver.add(expr)
    result = solver.check() == z3.sat
    solver.pop()
    return result


# This class is immutable.
class History(object):
    def __init__(self, previous_history=None):
        self.call_history = CallHistory()
        self._annotation_history = []
        self._constraint_history = []
        self._previous_history = previous_history

    @property
    def annotations(self):
        return chain.from_iterable(self._annotation_history)

    def extend_with(self, call, annotations, constraints):
        history = History(self)
        history.call_history = copy.copy(self.call_history)
        history.call_history.calls.append(call)
        history._annotation_history = self._annotation_history + [annotations]
        history._constraint_history = self._constraint_history + [constraints]
        return history

    def _offset_from_dealer(self, position):
        return (len(self.call_history) - 1 - position.index) % 4

    def _project_for_position(self, items, position):
        end = -1 - position.index
        start = (len(items) + end) % 4
        return items[start::4]

    def _position_in_previous_history(self, position):
        return positions[(position.index - 1) % 4]


    @memoized
    def solver_for_position(self, position):
        if not self._previous_history:
            solver = z3.SolverFor('QF_LIA')
            solver.add(axioms)
            return solver
        position_in_previous_history = self._position_in_previous_history(position)
        solver_in_previous_history = self._previous_history.solver_for_position.take(position_in_previous_history)
        if position_in_previous_history != positions.Me:
            return solver_in_previous_history
        solver = solver_in_previous_history
        solver.add(self._constraint_history[-1])
        return solver

    def annotations_for_position(self, position):
        return chain.from_iterable(self._project_for_position(self._annotation_history, position))

    def annotations_for_last_call(self, position):
        projection = self._project_for_position(self._annotation_history, position)
        if not projection:
            return []
        return projection[-1]

    @memoized
    def min_length_for_position(self, position, suit):
        solver = self.solver_for_position(position)
        suit_expr = expr_for_suit(suit)
        for length in range(0, 13):
            if is_possible(solver, suit_expr == length):
                return length
        return 0

    @memoized
    def min_points_for_position(self, position):
        solver = self.solver_for_position(position)
        for pts in range(0, 37):
            if is_possible(solver, points == pts):
                return pts
        return 0

    @memoized
    def is_unbid_suit(self, suit):
        suit_expr = expr_for_suit(suit)
        for position in positions:
            solver = self.solver_for_position(position)
            if not is_possible(solver, suit_expr < 3):
                return False
        return True

    @property
    def rho(self):
        return PositionView(self, positions.RHO)

    @property
    def me(self):
        return PositionView(self, positions.Me)

    @property
    def partner(self):
        return PositionView(self, positions.Partner)

    @property
    def lho(self):
        return PositionView(self, positions.LHO)

    def view_for(self, position):
        return PositionView(self, position)


class PossibleCalls(object):
    def __init__(self, ordering):
        self.ordering = ordering
        self._calls_and_priorities = []

    def add_call_with_priority(self, call, priority):
        self._calls_and_priorities.append([call, priority])

    def _is_dominated(self, priority, maximal_calls_and_priorities):
        # First check to see if any existing call is larger than this one.
        for max_call, max_priority in maximal_calls_and_priorities:
            if self.ordering.less_than(priority, max_priority):
                return True
        return False

    def calls_of_maximal_priority(self):
        maximal_calls_and_priorities = []
        for call, priority in self._calls_and_priorities:
            if self._is_dominated(priority, maximal_calls_and_priorities):
                continue
            maximal_calls_and_priorities = filter(lambda (max_call, max_priority): not self.ordering.less_than(max_priority, priority), maximal_calls_and_priorities)
            maximal_calls_and_priorities.append([call, priority])
        return [call for call, _ in maximal_calls_and_priorities]


class Bidder(object):
    def __init__(self):
        # Assuming SAYC for all sides.
        self.system = StandardAmericanYellowCard

    def find_call_for(self, hand, call_history):
        history = Interpreter().create_history(call_history)
        # Select highest-intra-bid-priority (category) rules for all possible bids
        rule_selector = RuleSelector(self.system, history)
        # Compute inter-bid priorities (priority) for each using the hand.
        possible_calls = rule_selector.possible_calls_for_hand(hand)
        # The resulting priorities are only partially ordered, so have to be walked in a tree.
        maximal_calls = possible_calls.calls_of_maximal_priority()
        # Currently we have no tie-breaking priorities (no planner), so we just select the first call we found.
        maximal_calls = filter(lambda call: not rule_selector.rule_for_call(call).requires_planning, maximal_calls)
        if not maximal_calls or len(maximal_calls) != 1:
            # If we failed to find a single maximal bid, this is an error.
            return None
        return maximal_calls[0]


class RuleSelector(object):
    def __init__(self, system, history):
        self.system = system
        self.history = history

    @property
    @memoized
    def _call_to_rule(self):
        result = {}
        for rule in self.system.rules:
            for call in rule.calls_over(self.history):
                existing_rule = result.get(call)
                if not existing_rule or rule.category > existing_rule.category:
                    result[call] = rule
        return result

    def rule_for_call(self, call):
        return self._call_to_rule.get(call)

    @memoized
    def constraints_for_call(self, call):
        # Example:
        # (z3.Or(clubs > diamonds, clubs == diamonds == 3) AND !(ROT AND hearts >= 5) AND !(ROT AND spades >= 5))
        # OR
        # (!z3.Or(clubs > diamonds, clubs == diamonds == 3) AND !(ROT AND diamonds >=3) AND !(ROT AND hearts >= 5) AND !(ROT AND spades >= 5))

        situations = []
        used_rule = self.rule_for_call(call)
        for priority, condition in used_rule.possible_priorities_and_conditions_for_call(call):
            situational_constraints = [condition]
            for unmade_call, unmade_rule in self._call_to_rule.iteritems():
                for unmade_priority, unmade_condition in unmade_rule.possible_priorities_and_conditions_for_call(unmade_call):
                    if unmade_priority < priority: # FIXME: < means > for priority compares.
                        situational_constraints.append(z3.Not(z3.And(unmade_condition, unmade_rule.constraints_expr_for_call(self.history, unmade_call))))
            situations.append(z3.And(situational_constraints))
        return z3.And(used_rule.constraints_expr_for_call(self.history, call), z3.Or(situations))

    def possible_calls_for_hand(self, hand):
        possible_calls = PossibleCalls(self.system.priority_ordering)
        solver = solver_pool.solver_for_hand(hand)
        for call in CallExplorer().possible_calls_over(self.history.call_history):
            rule = self.rule_for_call(call)
            if not rule:
                continue
            priority = rule.priority_for_call_and_hand(solver, self.history, call, hand)
            if not priority:
                continue
            possible_calls.add_call_with_priority(call, priority)
        return possible_calls


class Interpreter(object):
    def __init__(self):
        # Assuming SAYC for all sides.
        self.system = StandardAmericanYellowCard

    def create_history(self, call_history):
        history = History()
        viewer = call_history.position_to_call()

        for partial_history in call_history.ascending_partial_histories(step=1):
            selector = RuleSelector(self.system, history)

            call = partial_history.last_call()
            rule = selector.rule_for_call(call)
            # We can interpret bids we know how to make.
            constraints = NO_CONSTRAINTS
            annotations = []
            if rule:
                annotations = rule.annotations
                constraints = selector.constraints_for_call(call)
                # FIXME: We should validate the new constraints before saving them in the knowledge.
            history = history.extend_with(call, annotations, constraints)

        return history
<|MERGE_RESOLUTION|>--- conflicted
+++ resolved
@@ -29,778 +29,6 @@
 # Intra-bid priorities, first phase, "interpretation priorities", like "natural, conventional" (possibly should be called types?) These select which "1N" meaning is correct.
 # Inter-bid priorities, "which do you look at first" -- these order preference between "1H, vs. 1S"
 # Tie-breaker-priorities -- planner stage, when 2 bids match which we make.
-
-<<<<<<< HEAD
-=======
-positions = enum.Enum(
-    "RHO",
-    "Partner",
-    "LHO",
-    "Me",
-)
-
-
-annotations = enum.Enum(
-    "Opening",
-    "NoTrumpSystemsOn",
-    "Artificial",
-    "Stayman",
-    "Gerber",
-)
-
-
-categories = enum.Enum(
-    "Relay",
-    "FeatureAsking",
-    "NoTrump",
-)
-
-
-class Precondition(object):
-    def __repr__(self):
-        return "%s()" % self.name()
-
-    def name(self):
-        return self.__class__.__name__
-
-    def fits(self, history, call):
-        pass
-
-
-class InvertedPrecondition(Precondition):
-    def __init__(self, precondition):
-        self.precondition = precondition
-
-    def name(self):
-        return "not" + self.precondition.name()
-
-    def fits(self, history, call):
-        return not self.precondition.fits(history, call)
-
-
-class NoOpening(Precondition):
-    def fits(self, history, call):
-        return annotations.Opening not in history.annotations
-
-
-class Opened(Precondition):
-    def __init__(self, position):
-        self.position = position
-
-    def fits(self, history, call):
-        return annotations.Opening in history.annotations_for_position(self.position)
-
-
-class LastBidHasAnnotation(Precondition):
-    def __init__(self, position, annotation):
-        self.position = position
-        self.annotation = annotation
-
-    def fits(self, history, call):
-        return self.annotation in history.view_for(self.position).annotations_for_last_call
-
-
-class LastBidHasStrain(Precondition):
-    def __init__(self, position, strain):
-        self.position = position
-        self.strain = strain
-
-    def fits(self, history, call):
-        last_call = history.view_for(self.position).last_call
-        return last_call and last_call.strain == self.strain
-
-
-class LastBidWas(Precondition):
-    def __init__(self, position, call_name):
-        self.position = position
-        self.call_name = call_name
-
-    def fits(self, history, call):
-        last_call = history.view_for(self.position).last_call
-        return last_call and last_call.name == self.call_name
-
-
-class RaiseOfPartnersLastSuit(Precondition):
-    def fits(self, history, call):
-        partner_last_call = history.partner.last_call
-        if not partner_last_call or partner_last_call.strain not in suit.SUITS:
-            return False
-        return call.strain == partner_last_call.strain and history.partner.min_length(partner_last_call.strain) >= 3
-
-
-class UnbidSuit(Precondition):
-    def fits(self, history, call):
-        if call.strain not in suit.SUITS:
-            return False
-        return history.is_unbid_suit(call.strain)
-
-
-class Jump(Precondition):
-    def __init__(self, exact_size=None):
-        self.exact_size = exact_size
-
-    def _jump_size(self, last_call, call):
-        if call.strain <= last_call.strain:
-            # If the new suit is less than the last bid one, than we need to change more than one level for it to be a jump.
-            return call.level() - last_call.level() - 1
-        # Otherwise any bid not at the current level is a jump.
-        return call.level() - last_call.level()
-
-    def fits(self, history, call):
-        if call.is_pass():
-            return False
-        if call.is_double() or call.is_redouble():
-            call = history.call_history.last_contract()
-
-        last_call = self._last_call(history)
-        if not last_call or not last_call.is_contract():  # If we don't have a previous bid to compare to, this can't be a jump.
-            return False
-        jump_size = self._jump_size(last_call, call)
-        if self.exact_size is None:
-            return jump_size != 0
-        return self.exact_size == jump_size
-
-    def _last_call(self, history):
-        raise NotImplementedError
-
-
-class JumpFromLastContract(Jump):
-    def _last_call(self, history):
-        return history.call_history.last_contract()
-
-
-class JumpFromMyLastBid(Jump):
-    def _last_call(self, history):
-        return history.me.last_call
-
-
-class JumpFromPartnerLastBid(Jump):
-    def _last_call(self, history):
-        return history.partner.last_call
-
-
-class NotJumpFromLastContract(JumpFromLastContract):
-    def __init__(self):
-        JumpFromLastContract.__init__(self, exact_size=0)
-
-
-class NotJumpFromMyLastBid(JumpFromMyLastBid):
-    def __init__(self):
-        JumpFromMyLastBid.__init__(self, exact_size=0)
-
-
-class NotJumpFromPartnerLastBid(JumpFromPartnerLastBid):
-    def __init__(self):
-        JumpFromPartnerLastBid.__init__(self, exact_size=0)
-
-
-class Rule(object):
-    # FIXME: Consider splitting call_preconditions out from preconditions
-    # for preconditions which only operate on the call?
-    preconditions = []
-    category = None # Intra-bid priority
-    requires_planning = False
-
-    call_name = None # call_name = '1C' -> preconditons = [CallName('1C')]
-    call_names = None # call_names = ['1C', '1D'] -> preconditons = [CallNames('1C', '1D')]
-
-    constraints = {}
-    shared_constraints = []
-    annotations = []
-    conditional_priorities = []
-    priority = None
-
-    def __init__(self):
-        assert self.priority or self.constraints, "" + self.name() + " is missing priority"
-        assert not self.conditional_priorities or not self.constraints
-        # conditional_priorities only works with a single call_name.
-        assert not self.conditional_priorities or self.call_name
-
-    def name(self):
-        return self.__class__.__name__
-
-    def __repr__(self):
-        return "%s()" % self.name()
-
-    def _fits_preconditions(self, history, call):
-        for precondition in self.preconditions:
-            if not precondition.fits(history, call):
-                return False
-        return True
-
-    def _possible_calls_over(self, history):
-        # If this Rule has explicit call restrictions, we only need to consider those.
-        # FIXME: We should probably standardize this on some sort of call_preconditions instead.
-        if self.call_name:
-            return [Call.from_string(self.call_name)]
-        elif self.call_names:
-            return map(Call.from_string, self.call_names)
-        elif self.constraints:
-            return map(Call.from_string, self.constraints.keys())
-        # Otherwise we need to run all possible calls through the preconditions.
-        return CallExplorer().possible_calls_over(history.call_history)
-
-    def calls_over(self, history):
-        for call in self._possible_calls_over(history):
-            if self._fits_preconditions(history, call):
-                yield call
-
-    def possible_priorities_and_conditions_for_call(self, call):
-        # conditional_priorities only work for a single call_name
-        for condition, priority in self.conditional_priorities:
-            yield priority, condition
-
-        _, priority = self._per_call_constraints_and_priority(call)
-        assert priority
-        yield priority, NO_CONSTRAINTS
-
-    @memoized
-    def priority_for_call_and_hand(self, solver, history, call, hand):
-        if not is_possible(solver, self.constraints_expr_for_call(history, call)):
-            return None
-
-        for condition, priority in self.conditional_priorities:
-            if is_possible(solver, condition):
-                return priority
-
-        _, priority = self._per_call_constraints_and_priority(call)
-        if priority:
-            return priority
-
-        return self.priority
-
-    def _exprs_from_constraints(self, constraints, history, call):
-        if not constraints:
-            return [NO_CONSTRAINTS]
-
-        if isinstance(constraints, Constraint):
-            return [constraints.expr(history, call)]
-
-        if isinstance(constraints, z3.ExprRef):
-            return [constraints]
-
-        return chain.from_iterable([self._exprs_from_constraints(constraint, history, call) for constraint in constraints])
-
-    # constraints accepts various forms including:
-    # constraints = { '1H': hearts > 5 }
-    # constraints = { '1H': (hearts > 5, priority) }
-
-    # FIXME: Should we split this into two methods? on for priority and one for constraints?
-    def _per_call_constraints_and_priority(self, call):
-        constraints_tuple = self.constraints.get(call.name)
-        if not constraints_tuple:
-            return None, self.priority
-
-        try:
-            if isinstance(list(constraints_tuple)[-1], enum.EnumValue):
-                assert len(constraints_tuple) == 2
-                return constraints_tuple
-        except TypeError:
-            return constraints_tuple, self.priority
-
-    def constraints_expr_for_call(self, history, call):
-        exprs = []
-        per_call_constraints, _ = self._per_call_constraints_and_priority(call)
-        if per_call_constraints:
-            exprs.extend(self._exprs_from_constraints(per_call_constraints, history, call))
-        exprs.extend(self._exprs_from_constraints(self.shared_constraints, history, call))
-        return z3.And(exprs)
-
-
-opening_priorities = enum.Enum(
-    "StrongTwoClubs",
-    "NoTrumpOpening",
-    "LongestMajor",
-    "HigherMajor",
-    "LowerMajor",
-    "LongestMinor",
-    "HigherMinor",
-    "LowerMinor",
-)
-
-
-class Opening(Rule):
-    annotations = [annotations.Opening]
-    preconditions = [NoOpening()]
-
-
-class OneClubOpening(Opening):
-    call_name = '1C'
-    shared_constraints = [rule_of_twenty, clubs >= 3]
-    conditional_priorities = [
-        (z3.Or(clubs > diamonds, z3.And(clubs == 3, diamonds == 3)), opening_priorities.LongestMinor),
-    ]
-    priority = opening_priorities.LowerMinor
-
-
-class OneDiamondOpening(Opening):
-    call_name = '1D'
-    shared_constraints = [rule_of_twenty, diamonds >= 3]
-    conditional_priorities = [
-        (diamonds > clubs, opening_priorities.LongestMinor),
-    ]
-    priority = opening_priorities.HigherMinor
-
-
-class OneHeartOpening(Opening):
-    call_name = '1H'
-    shared_constraints = [rule_of_twenty, hearts >= 5]
-    conditional_priorities = [
-        (hearts > spades, opening_priorities.LongestMajor),
-    ]
-    priority = opening_priorities.LowerMajor
-
-
-class OneSpadeOpening(Opening):
-    call_name = '1S'
-    shared_constraints = [rule_of_twenty, spades >= 5]
-    conditional_priorities = [
-        (spades > hearts, opening_priorities.LongestMajor),
-    ]
-    priority = opening_priorities.HigherMajor
-
-
-class NoTrumpOpening(Opening):
-    annotations = Opening.annotations + [annotations.NoTrumpSystemsOn]
-    constraints = {
-        '1N': z3.And(points >= 15, points <= 17, balanced),
-        '2N': z3.And(points >= 20, points <= 21, balanced)
-    }
-    priority = opening_priorities.NoTrumpOpening
-
-
-# class OneNoTrumpOpening(Opening):
-#     call_name = '1N'
-#     shared_constraints =
-
-
-# class TwoNoTrumpOpening(Opening):
-#     annotations = Opening.annotations + [annotations.NoTrumpSystemsOn]
-#     call_name = '2N'
-#     shared_constraints = [points >= 20, points <= 21, balanced]
-#     priority = opening_priorities.NoTrumpOpening
-
-
-class StrongTwoClubs(Opening):
-    call_name = '2C'
-    shared_constraints = points >= 22  # FIXME: Should support "or 9+ winners"
-    priority = opening_priorities.StrongTwoClubs
-
-
-response_priorities = enum.Enum(
-    "MajorLimitRaise",
-    "MajorMinimumRaise",
-    "LongestNewMajor",
-    "OneSpadeWithFiveResponse",
-    "OneHeartWithFiveResponse",
-    "OneDiamondResponse",
-    "OneHeartWithFourResponse",
-    "OneSpadeWithFourResponse",
-    "TwoHeartNewSuitResponse",
-    "TwoSpadeNewSuitResponse",
-    "TwoClubNewSuitResponse",
-    "TwoDiamondNewSuitResponse",
-    "OneNotrumpResponse",
-)
-
-
-class Response(Rule):
-    preconditions = [LastBidHasAnnotation(positions.Partner, annotations.Opening)]
-
-
-class OneDiamondResponse(Response):
-    call_name = '1D'
-    shared_constraints = [points >= 6, diamonds >= 4]
-    priority = response_priorities.OneDiamondResponse
-
-
-class OneHeartResponse(Response):
-    call_name = '1H'
-    shared_constraints = [points >= 6, hearts >= 4]
-    conditional_priorities = [
-        (z3.And(hearts >= 5, hearts > spades), response_priorities.LongestNewMajor),
-        (hearts >= 5, response_priorities.OneHeartWithFiveResponse),
-    ]
-    priority = response_priorities.OneHeartWithFourResponse
-
-
-class OneSpadeResponse(Response):
-    call_name = '1S'
-    shared_constraints = [points >= 6, spades >= 4]
-    conditional_priorities = [
-        (spades >= 5, response_priorities.OneSpadeWithFiveResponse)
-    ]
-    priority = response_priorities.OneSpadeWithFourResponse
-
-
-class OneNotrumpResponse(Response):
-    call_name = '1N'
-    shared_constraints = points >= 6
-    priority = response_priorities.OneNotrumpResponse
-
-
-
-class Constraint(object):
-    def expr(self, history, call):
-        pass
-
-
-class MinimumCombinedLength(Constraint):
-    def __init__(self, min_count):
-        self.min_count = min_count
-
-    def expr(self, history, call):
-        suit = call.strain
-        partner_promised_length = history.partner.min_length(suit)
-        implied_length = max(self.min_count - partner_promised_length, 0)
-        return expr_for_suit(suit) >= implied_length
-
-
-class MinimumCombinedPoints(Constraint):
-    def __init__(self, min_points):
-        self.min_points = min_points
-
-    def expr(self, history, call):
-        return points >= max(0, self.min_points - history.partner.min_points)
-
-
-class MinLength(Constraint):
-    def __init__(self, min_length):
-        self.min_length = min_length
-
-    def expr(self, history, call):
-        return expr_for_suit(call.strain) >= self.min_length
-
-
-class ThreeOfTheTopFive(Constraint):
-    def expr(self, history, call):
-        return (three_of_the_top_five_clubs, three_of_the_top_five_diamonds, three_of_the_top_five_hearts, three_of_the_top_five_spades)[call.strain]
-
-
-class RaiseResponse(Response):
-    preconditions = Response.preconditions + [RaiseOfPartnersLastSuit(), LastBidHasAnnotation(positions.Partner, annotations.Opening)]
-
-
-class MajorMinimumRaise(RaiseResponse):
-    call_names = ['2H', '2S']
-    shared_constraints = [MinimumCombinedLength(8), points >= 6]
-    priority = response_priorities.MajorMinimumRaise
-
-
-class MajorLimitRaise(RaiseResponse):
-    call_names = ['3H', '3S']
-    shared_constraints = [MinimumCombinedLength(8), points >= 10]
-    priority = response_priorities.MajorLimitRaise
-
-
-# We should bid longer suits when possible, up the line for 4 cards.
-# we don't currently bid 2D over 2C when we have longer diamonds.
-
-class NewSuitAtTheTwoLevel(Response):
-    preconditions = Response.preconditions + [UnbidSuit(), NotJumpFromLastContract()]
-    constraints = {
-        '2C' : (clubs >= 4, response_priorities.TwoClubNewSuitResponse),
-        '2D' : (diamonds >= 4, response_priorities.TwoDiamondNewSuitResponse),
-        '2H' : (hearts >= 5, response_priorities.TwoHeartNewSuitResponse),
-        '2S' : (spades >= 5, response_priorities.TwoSpadeNewSuitResponse),
-    }
-    shared_constraints = points >= 10
-
-
-nt_response_priorities = enum.Enum(
-    "NoTrumpJumpRaise",
-    "NoTrumpMinimumRaise",
-    "JacobyTransferToLongerMajor",
-    "JacobyTransferToSpadesWithGameForcingValues",
-    "JacobyTransferToHeartsWithGameForcingValues",
-    "JacobyTransferToHearts",
-    "JacobyTransferToSpades",
-    "Stayman",
-    "ClubBust",
-)
-
-
-class NoTrumpResponse(Response):
-    category = categories.NoTrump
-    preconditions = Response.preconditions + [
-        LastBidHasAnnotation(positions.Partner, annotations.Opening),
-        LastBidHasAnnotation(positions.Partner, annotations.NoTrumpSystemsOn),
-    ]
-
-
-class BasicStayman(NoTrumpResponse):
-    annotations = Response.annotations + [annotations.Artificial, annotations.Stayman]
-    priority = nt_response_priorities.Stayman
-    shared_constraints = [z3.Or(hearts >= 4, spades >= 4)]
-
-
-class Stayman(BasicStayman):
-    preconditions = BasicStayman.preconditions + [NotJumpFromPartnerLastBid()]
-    constraints = {
-        '2C': MinimumCombinedPoints(23),
-        '3C': MinimumCombinedPoints(25),
-    }
-
-
-class StolenTwoClubStayman(BasicStayman):
-    preconditions = BasicStayman.preconditions + [LastBidWas(positions.RHO, '2C')]
-    constraints = { 'X': MinimumCombinedPoints(23) }
-
-
-class StolenThreeClubStayman(BasicStayman):
-    preconditions = BasicStayman.preconditions + [LastBidWas(positions.RHO, '3C')]
-    constraints = { 'X': MinimumCombinedPoints(25) }
-
-
-class TransferTo(object):
-    def __init__(self, suit):
-        self.suit = suit
-
-
-class JacobyTransfer(NoTrumpResponse):
-    annotations = NoTrumpResponse.annotations + [annotations.Artificial, TransferTo(suit.HEARTS)]
-
-
-class JacobyTransferToHearts(JacobyTransfer):
-    call_name = '2D'
-    shared_constraints = hearts >= 5
-    conditional_priorities = [
-        (hearts > spades, nt_response_priorities.JacobyTransferToLongerMajor),
-        (z3.And(hearts == spades, points >= 10), nt_response_priorities.JacobyTransferToHeartsWithGameForcingValues),
-    ]
-    priority = nt_response_priorities.JacobyTransferToHearts
-
-
-class JacobyTransferToSpades(JacobyTransfer):
-    call_name = '2H'
-    shared_constraints = spades >= 5
-    conditional_priorities = [
-        (spades > hearts, nt_response_priorities.JacobyTransferToLongerMajor),
-        (z3.And(hearts == spades, points >= 10), nt_response_priorities.JacobyTransferToSpadesWithGameForcingValues),
-    ]
-    priority = nt_response_priorities.JacobyTransferToSpades
-
-
-# FIXME: We don't support multiple call names...
-# class AcceptTransfer(Rule):
-#     category = categories.Relay
-#     preconditions = Rule.preconditions + [
-#         LastBidHasAnnotationOfClass(positions.Partner, TransferTo),
-#         NotJumpFromPartnerLastBid(),
-#     ]
-
-
-stayman_response_priorities = enum.Enum(
-    "HeartStaymanResponse",
-    "SpadeStaymanResponse",
-    "DiamondStaymanResponse",
-    "PassStaymanResponse",
-)
-
-
-class StaymanResponse(Rule):
-    preconditions = Rule.preconditions + [LastBidHasAnnotation(positions.Partner, annotations.Stayman)]
-
-
-class NaturalStaymanResponse(StaymanResponse):
-    preconditions = StaymanResponse.preconditions + [NotJumpFromPartnerLastBid()]
-    constraints = {
-        '2H': (hearts >= 4, stayman_response_priorities.HeartStaymanResponse),
-        '2S': (spades >= 4, stayman_response_priorities.SpadeStaymanResponse),
-        '3H': (hearts >= 4, stayman_response_priorities.HeartStaymanResponse),
-        '3S': (spades >= 4, stayman_response_priorities.SpadeStaymanResponse),
-    }
-
-
-class PassStaymanResponse(StaymanResponse):
-    call_name = 'P'
-    shared_constraints = NO_CONSTRAINTS
-    priority = stayman_response_priorities.PassStaymanResponse
-
-
-class DiamondStaymanResponse(StaymanResponse):
-    preconditions = StaymanResponse.preconditions + [NotJumpFromPartnerLastBid()]
-    constraints = {
-        '2D': NO_CONSTRAINTS,
-        '3D': NO_CONSTRAINTS,
-    }
-    priority = stayman_response_priorities.DiamondStaymanResponse
-    annotations = StaymanResponse.annotations + [annotations.Artificial]
-
-
-# FIXME: Need "Stolen" variants for 3-level.
-class StolenHeartStaymanResponse(StaymanResponse):
-    constraints = { 'X': hearts >= 4 }
-    preconditions = StaymanResponse.preconditions + [LastBidWas(positions.RHO, '2H')]
-    priority = stayman_response_priorities.HeartStaymanResponse
-
-
-class StolenSpadeStaymanResponse(StaymanResponse):
-    constraints = { 'X': spades >= 4 }
-    preconditions = StaymanResponse.preconditions + [LastBidWas(positions.RHO, '2S')]
-    priority = stayman_response_priorities.SpadeStaymanResponse
-
-
-overcall_priorities = enum.Enum(
-    # FIXME: This needs the prefer the longer suit pattern.
-    "DirectOvercall",
-    "FourLevelPremptive",
-    "ThreeLevelPremptive",
-    "TwoLevelPremptive",
-)
-
-
-class DirectOvercall(Rule):
-    preconditions = Rule.preconditions + [LastBidHasAnnotation(positions.RHO, annotations.Opening)]
-    priority = overcall_priorities.DirectOvercall
-
-
-class OneLevelOvercall(DirectOvercall):
-    call_names = ['1D', '1H', '1S']
-    shared_constraints = [MinLength(5), points >= 8]
-
-
-preempt_priorities = enum.Enum(
-    "FourLevelPremptive",
-    "ThreeLevelPremptive",
-    "TwoLevelPremptive",
-)
-
-
-class TwoLevelPremptiveOpen(Opening):
-    call_names = ['2D', '2H', '2S']
-    shared_constraints = [MinLength(6), ThreeOfTheTopFive(), points >= 5]
-    priority = preempt_priorities.TwoLevelPremptive
-
-
-class ThreeLevelPremptiveOpen(Opening):
-    call_names = ['3C', '3D', '3H', '3S']
-    shared_constraints = [MinLength(7), ThreeOfTheTopFive(), points >= 5]
-    priority = preempt_priorities.ThreeLevelPremptive
-
-
-class FourLevelPremptiveOpen(Opening):
-    call_names = ['4C', '4D', '4H', '4S']
-    shared_constraints = [MinLength(8), ThreeOfTheTopFive(), points >= 5]
-    priority = preempt_priorities.FourLevelPremptive
-
-
-# FIXME: Should we use conditional priorities instead of upper bounding the points?
-class TwoLevelPremptiveOvercall(DirectOvercall):
-    preconditions = DirectOvercall.preconditions + [JumpFromLastContract()]
-    call_names = ['2C', '2D', '2H', '2S']
-    shared_constraints = [MinLength(6), ThreeOfTheTopFive(), points >= 5]
-    priority = overcall_priorities.TwoLevelPremptive
-
-
-class ThreeLevelPremptiveOvercall(DirectOvercall):
-    preconditions = DirectOvercall.preconditions + [JumpFromLastContract()]
-    call_names = ['3C', '3D', '3H', '3S']
-    shared_constraints = [MinLength(7), ThreeOfTheTopFive(), points >= 5]
-    priority = overcall_priorities.ThreeLevelPremptive
-
-
-class FourLevelPremptiveOvercall(DirectOvercall):
-    preconditions = DirectOvercall.preconditions + [JumpFromLastContract()]
-    call_names = ['4C', '4D', '4H', '4S']
-    shared_constraints = [MinLength(8), ThreeOfTheTopFive(), points >= 5]
-    priority = overcall_priorities.FourLevelPremptive
-
-
-feature_asking_priorites = enum.Enum(
-    "Gerber",
-    "Blackwood",
-)
-
-
-class Gerber(Rule):
-    category = categories.FeatureAsking
-    requires_planning = True
-    shared_constraints = NO_CONSTRAINTS
-    annotations = [annotations.Gerber]
-    priority = feature_asking_priorites.Gerber
-
-
-class GerberForAces(Gerber):
-    call_name = '4C'
-    preconditions = Gerber.preconditions + [
-        LastBidHasStrain(positions.Partner, suit.NOTRUMP),
-        InvertedPrecondition(LastBidHasAnnotation(positions.Partner, annotations.Artificial))
-    ]
-
-
-class GerberForKings(Gerber):
-    call_name = '5C'
-    preconditions = Gerber.preconditions + [
-        LastBidHasAnnotation(positions.Me, annotations.Gerber)
-    ]
-
-
-class ResponseToGerber(Rule):
-    category = categories.Relay
-    preconditions = Rule.preconditions + [
-        LastBidHasAnnotation(positions.Partner, annotations.Gerber),
-        NotJumpFromPartnerLastBid(),
-    ]
-    constraints = {
-        '4D': z3.Or(number_of_aces == 0, number_of_aces == 4),
-        '4H': number_of_aces == 1,
-        '4S': number_of_aces == 2,
-        '4N': number_of_aces == 3,
-        '5D': z3.Or(number_of_kings == 0, number_of_kings == 4),
-        '5H': number_of_kings == 1,
-        '5S': number_of_kings == 2,
-        '5N': number_of_kings == 3,
-    }
-    priority = feature_asking_priorites.Gerber
-    annotations = [annotations.Artificial]
-
-
-# Blackwood is done, just needs JumpOrHaveFit() and some testing.
-# class Blackwood(Rule):
-#     category = categories.FeatureAsking
-#     requires_planning = True
-#     shared_constraints = NO_CONSTRAINTS
-#     annotations = [annotations.Blackwood]
-#     priority = feature_asking_priorites.Blackwood
-
-
-# class BlackwoodForAces(Blackwood):
-#     call_name = '4N'
-#     preconditions = Blackwood.preconditions + [
-#         InvertedPrecondition(LastBidHasStrain(positions.Partner, suit.NOTRUMP)),
-#         InvertedPrecondition(LastBidHasAnnotation(positions.Partner, annotations.Artificial)),
-#         JumpOrHaveFit()
-#     ]
-
-
-# class BlackwoodForKings(Blackwood):
-#     call_name = '5N'
-#     preconditions = Blackwood.preconditions + [
-#         LastBidHasAnnotation(positions.Me, annotations.Blackwood)
-#     ]
-
-
-# class ResponseToBlackwood(Rule):
-#     category = categories.Relay
-#     preconditions = Rule.preconditions + [
-#         LastBidHasAnnotation(positions.Partner, annotations.Blackwood),
-#         NotJumpFromPartnerLastBid(),
-#     ]
-#     constraints = {
-#         '4C': z3.Or(number_of_aces == 0, number_of_aces == 4),
-#         '4D': number_of_aces == 1,
-#         '4H': number_of_aces == 2,
-#         '4S': number_of_aces == 3,
-#         '5C': z3.Or(number_of_kings == 0, number_of_kings == 4),
-#         '5D': number_of_kings == 1,
-#         '5H': number_of_kings == 2,
-#         '5S': number_of_kings == 3,
-#     }
-#     priority = feature_asking_priorites.Blackwood
-#     annotations = [annotations.Artificial]
-
->>>>>>> 0569e401
 
 class PartialOrdering(object):
     def __init__(self):
