--- conflicted
+++ resolved
@@ -13,11 +13,8 @@
     "Stayman",
     "Gerber",
     "Transfer",
-<<<<<<< HEAD
     "Jacoby2NT",
-=======
     "NegativeDouble",
->>>>>>> 254ada94
 )
 
 
@@ -85,6 +82,11 @@
         return self._is_forced_to_bid(history)
 
 
+class NoCompetition(Precondition):
+    def fits(self, history, call):
+        return history.rho.last_call and not history.rho.last_call.is_pass()
+
+
 class LastBidHasAnnotation(Precondition):
     def __init__(self, position, annotation):
         self.position = position
