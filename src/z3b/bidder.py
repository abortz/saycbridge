--- conflicted
+++ resolved
@@ -299,7 +299,9 @@
         self.system = rules.StandardAmericanYellowCard
 
     def find_call_for(self, hand, call_history):
-<<<<<<< HEAD
+        return self.find_call_and_rule_for(hand, call_history)[0]
+
+    def find_call_and_rule_for(self, hand, call_history):
         with Interpreter().create_history(call_history) as history:
             # Select highest-intra-bid-priority (category) rules for all possible bids
             rule_selector = RuleSelector(self.system, history)
@@ -311,35 +313,13 @@
                     lambda call: not rule_selector.rule_for_call(call).requires_planning(history), maximal_calls)
             if not maximal_calls:
                 # If we failed to find a single maximal bid, this is an error.
-                return None
+                return None, None
             if len(maximal_calls) != 1:
                 print "WARNING: Multiple bids match and have maximal tie-breaker priority"
-                return None
+                return None, None
             # print rule_selector.rule_for_call(maximal_calls[0])
-            return maximal_calls[0]
-=======
-        return self.find_call_and_rule_for(hand, call_history)[0]
-
-    def find_call_and_rule_for(self, hand, call_history):
-        history = Interpreter().create_history(call_history)
-        # Select highest-intra-bid-priority (category) rules for all possible bids
-        rule_selector = RuleSelector(self.system, history)
-        # Compute inter-bid priorities (priority) for each using the hand.
-        maximal_calls = rule_selector.possible_calls_for_hand(hand)
-        # We don't currently support tie-breaking priorities, but we do have some bids that
-        # we don't make without a planner
-        maximal_calls = filter(
-                lambda call: not rule_selector.rule_for_call(call).requires_planning(history), maximal_calls)
-        if not maximal_calls:
-            # If we failed to find a single maximal bid, this is an error.
-            return None, None
-        if len(maximal_calls) != 1:
-            print "WARNING: Multiple bids match and have maximal tie-breaker priority"
-            return None, None
-        # print rule_selector.rule_for_call(maximal_calls[0])
-        call = maximal_calls[0]
-        return call, rule_selector.rule_for_call(call)
->>>>>>> 391f4170
+            call = maximal_calls[0]
+            return call, rule_selector.rule_for_call(call)
 
 
 class RuleSelector(object):
