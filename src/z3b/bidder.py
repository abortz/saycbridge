--- conflicted
+++ resolved
@@ -415,17 +415,9 @@
                 rules = map(rule_selector.rule_for_call, maximal_calls)
                 call_names = map(lambda call: call.name, maximal_calls)
                 print "WARNING: Multiple calls match and have maximal priority: %s from rules: %s" % (call_names, rules)
-<<<<<<< HEAD
-                return None, None
-            if expected_call:
-                print rule_selector.rule_for_call(maximal_calls[0])
-            call = maximal_calls[0]
-            return call, rule_selector.rule_for_call(call)
-=======
                 return None
             # print rule_selector.rule_for_call(maximal_calls[0])
             return maximal_calls[0]
->>>>>>> cf4c32ca
 
 
 class RuleSelector(object):
