# Copyright (c) 2013 The SAYCBridge Authors. All rights reserved.
# Use of this source code is governed by a BSD-style license that can be
# found in the LICENSE file.

from core.call import Call
from core.callexplorer import CallExplorer
from core.callhistory import CallHistory
from itertools import chain
from third_party import enum
from third_party.memoized import memoized
from z3b.model import positions, expr_for_suit, is_possible
import copy
import z3
import z3b.model as model
import z3b.rules as rules


class SolverPool(object):
    def create_solver(self):
        solver = z3.SolverFor('QF_LIA')
        solver.add(model.axioms)
        return solver

    @memoized
    def solver_for_hand(self, hand):
        solver = self.create_solver()
        solver.add(model.expr_for_hand(hand))
        return solver


_solver_pool = SolverPool()


# Intra-bid priorities, first phase, "interpretation priorities", like "natural, conventional" (possibly should be called types?) These select which "1N" meaning is correct.
# Inter-bid priorities, "which do you look at first" -- these order preference between "1H, vs. 1S"
# Tie-breaker-priorities -- planner stage, when 2 bids match which we make.


# The dream:
# history.my.solver
# annotations.Opening in history.rho.annotations
# annotations.Opening in history.rho.last_call.annotations
# history.partner.min_length(suit)
# history.partner.max_length(suit)
# history.partner.min_hcp()
# history.partner.max_hcp()


class PositionView(object):
    def __init__(self, history, position):
        self.history = history
        self.position = position

    @property
    def annotations(self):
        return self.history.annotations_for_position(self.position)

    @property
    def last_call(self):
        return self.history.last_call_for_position(self.position)

    # FIXME: We could hang annotations off of the Call object, but currently
    # Call is from the old system.
    @property
    def annotations_for_last_call(self):
        return self.history.annotations_for_last_call(self.position)

    @property
    def min_points(self):
        return self.history.min_points_for_position(self.position)

    def min_length(self, suit):
        return self.history.min_length_for_position(self.position, suit)


# This class is immutable.
class History(object):
    def __init__(self, previous_history=None, call=None, annotations=None, constraints=None):
        self._previous_history = previous_history
        self._annotations_for_last_call = annotations if annotations else []
        self._constraints_for_last_call = constraints if constraints else []
        self.call_history = copy.deepcopy(self._previous_history.call_history) if self._previous_history else CallHistory()
        if call:
            self.call_history.calls.append(call)

    def extend_with(self, call, annotations, constraints):
        return History(
            previous_history=self,
            call=call,
            annotations=annotations,
            constraints=constraints,
        )

    def _previous_position(self, position):
        return positions[(position.index - 1) % 4]

    def _history_after_last_call_for(self, position):
        if position == positions.RHO:
            return self
        if not self._previous_history:
            return None
        return self._previous_history._history_after_last_call_for(self._previous_position(position))

    @memoized
    def _solver_for_position(self, position):
        if not self._previous_history:
            return _solver_pool.create_solver()
        if position == positions.RHO:
            # The RHO just made a call, so we need to add the constraints from
            # that caller to that player's solver.
            previous_position = self._previous_position(position)
            solver = self._previous_history._solver_for_position.take(previous_position)
            solver.add(self._constraints_for_last_call)
            return solver
        history = self._history_after_last_call_for(position)
        if not history:
            return _solver_pool.create_solver()
        return history._solver

    @property
    def _solver(self):
        return self._solver_for_position(positions.RHO)

    @property
    def _four_calls_ago(self):
        history = (
            self._previous_history and
            self._previous_history._previous_history and
            self._previous_history._previous_history._previous_history and
            self._previous_history._previous_history._previous_history._previous_history
        )
        if not history:
            return None
        return history

    def _walk_history_for(self, position):
        history = self._history_after_last_call_for(position)
        while history:
            yield history
            history = history._four_calls_ago

    def _walk_annotations_for(self, position):
        for history in self._walk_history_for(position):
            yield history._annotations_for_last_call

    def annotations_for_last_call(self, position):
        history = self._history_after_last_call_for(position)
        if not history:
            return []
        return history.annotations

    def last_call_for_position(self, position):
        history = self._history_after_last_call_for(position)
        if not history:
            return None
        return history.call_history.last_call()

    def annotations_for_position(self, position):
        return chain.from_iterable(self._walk_annotations_for(position))

    def _walk_history(self):
        history = self
        while history:
            yield history
            history = history._previous_history

    def _walk_annotations(self):
        for history in self._walk_history():
            yield history._annotations_for_last_call

    @property
    def annotations(self):
        return chain.from_iterable(self._walk_annotations())

    @memoized
    def min_length_for_position(self, position, suit):
        history = self._history_after_last_call_for(position)
        if history:
            solver = history._solver
            suit_expr = expr_for_suit(suit)
            for length in range(0, 13):
                if is_possible(solver, suit_expr == length):
                    return length
        return 0

    @memoized
    def min_points_for_position(self, position):
        history = self._history_after_last_call_for(position)
        if history:
            solver = history._solver
            for pts in range(0, 37):
                if is_possible(solver, model.points == pts):
                    return pts
        return 0

    @memoized
    def is_unbid_suit(self, suit):
        suit_expr = expr_for_suit(suit)
        for position in positions:
            solver = self._solver_for_position(position)
            if not is_possible(solver, suit_expr < 3):
                return False
        return True

    @property
    def rho(self):
        return PositionView(self, positions.RHO)

    @property
    def me(self):
        return PositionView(self, positions.Me)

    @property
    def partner(self):
        return PositionView(self, positions.Partner)

    @property
    def lho(self):
        return PositionView(self, positions.LHO)

    def view_for(self, position):
        return PositionView(self, position)


class PossibleCalls(object):
    def __init__(self, ordering):
        self.ordering = ordering
        self._calls_and_priorities = []

    def add_call_with_priority(self, call, priority):
        self._calls_and_priorities.append([call, priority])

    def _is_dominated(self, priority, maximal_calls_and_priorities):
        # First check to see if any existing call is larger than this one.
        for max_call, max_priority in maximal_calls_and_priorities:
            if self.ordering.less_than(priority, max_priority):
                return True
        return False

    def calls_of_maximal_priority(self):
        maximal_calls_and_priorities = []
        for call, priority in self._calls_and_priorities:
            if self._is_dominated(priority, maximal_calls_and_priorities):
                continue
            maximal_calls_and_priorities = filter(lambda (max_call, max_priority): not self.ordering.less_than(max_priority, priority), maximal_calls_and_priorities)
            maximal_calls_and_priorities.append([call, priority])
        return [call for call, _ in maximal_calls_and_priorities]


class Bidder(object):
    def __init__(self):
        # Assuming SAYC for all sides.
        self.system = rules.StandardAmericanYellowCard

    def find_call_for(self, hand, call_history):
        history = Interpreter().create_history(call_history)
        # Select highest-intra-bid-priority (category) rules for all possible bids
        rule_selector = RuleSelector(self.system, history)
        # Compute inter-bid priorities (priority) for each using the hand.
        possible_calls = rule_selector.possible_calls_for_hand(hand)
        # The resulting priorities are only partially ordered, so have to be walked in a tree.
        maximal_calls = possible_calls.calls_of_maximal_priority()
        # Currently we have no tie-breaking priorities (no planner), so we just select the first call we found.
        maximal_calls = filter(lambda call: not rule_selector.rule_for_call(call).requires_planning, maximal_calls)
        if not maximal_calls:
            # If we failed to find a single maximal bid, this is an error.
            return None
        if len(maximal_calls) != 1:
            print "WARNING: Multiple bids match and have maximal tie-breaker priority"
            return None
        return maximal_calls[0]


class RuleSelector(object):
    def __init__(self, system, history):
        self.system = system
        self.history = history

    @property
    @memoized
    def _call_to_rule(self):
        maximal = {}
        for rule in self.system.rules:
            for category, call in rule.calls_over(self.history):
                current = maximal.get(call)
                if not current:
                    maximal[call] = (category, [rule])
                else:
                    existing_category, existing_rules = current

                    # FIXME: It's lame that enum's < is backwards.
<<<<<<< HEAD
                    if rule.category < existing_rule.category:
                        result[call] = [rule]
                    elif rule.category == existing_rule.category:
                        result[call].append(rule)
        for key in result.keys():
            if len(result[key]) > 1:
                print key, result[key]
=======
                    if category < existing_category:
                        maximal[call] = (category, [rule])
                    elif category == existing_category:
                        existing_rules.append(rule)

        result = {}
        for call, best in maximal.iteritems():
            _, rules = best
            if len(rules) > 1:
>>>>>>> 1111b3ff
                print "WARNING: Multiple bids have maximal category"
            result[call] = rules[0]
        return result

    def rule_for_call(self, call):
        return self._call_to_rule.get(call)

    @memoized
    def constraints_for_call(self, call):
        # Example:
        # (z3.Or(clubs > diamonds, clubs == diamonds == 3) AND !(ROT AND hearts >= 5) AND !(ROT AND spades >= 5))
        # OR
        # (!z3.Or(clubs > diamonds, clubs == diamonds == 3) AND !(ROT AND diamonds >=3) AND !(ROT AND hearts >= 5) AND !(ROT AND spades >= 5))

        situations = []
        rule = self.rule_for_call(call)
        for priority, z3_meaning in rule.meaning_of(self.history, call):
            situational_exprs = [z3_meaning]
            for unmade_call, unmade_rule in self._call_to_rule.iteritems():
                for unmade_priority, unmade_z3_meaning in unmade_rule.meaning_of(self.history, unmade_call):
                    # FIXME: < means > for priority compares.
                    if unmade_priority < priority:
                        situational_exprs.append(z3.Not(unmade_z3_meaning))
            situations.append(z3.And(situational_exprs))
        return z3.Or(situations)

    def possible_calls_for_hand(self, hand):
        possible_calls = PossibleCalls(self.system.priority_ordering)
        solver = _solver_pool.solver_for_hand(hand)
        for call in CallExplorer().possible_calls_over(self.history.call_history):
            rule = self.rule_for_call(call)
            if not rule:
                continue
            priority = rule.priority_for_call_and_hand(solver, self.history, call, hand)
            if not priority:
                continue
            possible_calls.add_call_with_priority(call, priority)
        return possible_calls


class Interpreter(object):
    def __init__(self):
        # Assuming SAYC for all sides.
        self.system = rules.StandardAmericanYellowCard

    def create_history(self, call_history):
        history = History()
        viewer = call_history.position_to_call()

        for partial_history in call_history.ascending_partial_histories(step=1):
            selector = RuleSelector(self.system, history)

            call = partial_history.last_call()
            rule = selector.rule_for_call(call)
            # We can interpret bids we know how to make.
            constraints = model.NO_CONSTRAINTS
            annotations = []
            if rule:
                annotations = rule.annotations
                constraints = selector.constraints_for_call(call)
                # FIXME: We should validate the new constraints before saving them in the knowledge.
            history = history.extend_with(call, annotations, constraints)

        return history
<|MERGE_RESOLUTION|>--- conflicted
+++ resolved
@@ -289,15 +289,6 @@
                     existing_category, existing_rules = current
 
                     # FIXME: It's lame that enum's < is backwards.
-<<<<<<< HEAD
-                    if rule.category < existing_rule.category:
-                        result[call] = [rule]
-                    elif rule.category == existing_rule.category:
-                        result[call].append(rule)
-        for key in result.keys():
-            if len(result[key]) > 1:
-                print key, result[key]
-=======
                     if category < existing_category:
                         maximal[call] = (category, [rule])
                     elif category == existing_category:
@@ -307,7 +298,6 @@
         for call, best in maximal.iteritems():
             _, rules = best
             if len(rules) > 1:
->>>>>>> 1111b3ff
                 print "WARNING: Multiple bids have maximal category"
             result[call] = rules[0]
         return result
