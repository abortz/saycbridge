# Copyright (c) 2013 The SAYCBridge Authors. All rights reserved.
# Use of this source code is governed by a BSD-style license that can be
# found in the LICENSE file.

from z3b.model import expr_for_suit
import z3b.model as model
import z3


class Constraint(object):
    def expr(self, history, call):
        pass


class ConstraintOr(Constraint):
    def __init__(self, *constraints):
        self.constraints = constraints

    def expr(self, history, call):
        return z3.Or([constraint.expr(history, call) for constraint in self.constraints])


class MinLengthPartnerLastSuit(Constraint):
    def __init__(self, min_length):
        self.min_length = min_length

    def expr(self, history, call):
        suit = history.last_call_for_position(model.positions.Partner).strain
        return expr_for_suit(suit) >= self.min_length


class MinimumCombinedLength(Constraint):
    def __init__(self, min_count):
        self.min_count = min_count

    def expr(self, history, call):
        suit = call.strain
        partner_promised_length = history.partner.min_length(suit)
        implied_length = max(self.min_count - partner_promised_length, 0)
        return expr_for_suit(suit) >= implied_length


class MinimumCombinedPoints(Constraint):
    def __init__(self, min_points):
        self.min_points = min_points

    def expr(self, history, call):
        return model.points >= max(0, self.min_points - history.partner.min_points)


class MaximumPoints(Constraint):
    def __init__(self, max_points):
        self.max_points = max_points

    def expr(self, history, call):
        return model.points <= self.max_points

class MinLength(Constraint):
    def __init__(self, min_length):
        self.min_length = min_length

    def expr(self, history, call):
        return expr_for_suit(call.strain) >= self.min_length


class TwoOfTheTopThree(Constraint):
    def expr(self, history, call):
        return (
            model.two_of_the_top_three_clubs,
            model.two_of_the_top_three_diamonds,
            model.two_of_the_top_three_hearts,
            model.two_of_the_top_three_spades,
        )[call.strain]


class ThreeOfTheTopFive(Constraint):
    def expr(self, history, call):
        return (
            model.three_of_the_top_five_clubs,
            model.three_of_the_top_five_diamonds,
            model.three_of_the_top_five_hearts,
            model.three_of_the_top_five_spades,
        )[call.strain]

<<<<<<< HEAD

class ThreeSuitedHand(Constraint):
    def __init__(self, short_suit):
        self.short_suit = short_suit

    def expr(self, history, call):
        return (
            model.three_suited_short_clubs,
            model.three_suited_short_diamonds,
            model.three_suited_short_hearts,
            model.three_suited_short_spades,
        )[self.short_suit]
=======
class OpeningRuleConstraint(Constraint):
    def expr(self, history, call):
        if history.rho.last_call is None or history.partner.last_call is None or history.lho.last_call is None:
            return model.rule_of_twenty
        # FIXME: We play rule-of-nineteen, but it's inconsistent with some test cases
        #if history.lho.last_call is None:
        #    return model.rule_of_nineteen
        return model.rule_of_fifteen
>>>>>>> 254ada94
<|MERGE_RESOLUTION|>--- conflicted
+++ resolved
@@ -17,7 +17,7 @@
         self.constraints = constraints
 
     def expr(self, history, call):
-        return z3.Or([constraint.expr(history, call) for constraint in self.constraints])
+        return z3.Or([constraint.expr(history, call) if isinstance(constraint, Constraint) else constraint for constraint in self.constraints])
 
 
 class MinLengthPartnerLastSuit(Constraint):
@@ -48,13 +48,6 @@
         return model.points >= max(0, self.min_points - history.partner.min_points)
 
 
-class MaximumPoints(Constraint):
-    def __init__(self, max_points):
-        self.max_points = max_points
-
-    def expr(self, history, call):
-        return model.points <= self.max_points
-
 class MinLength(Constraint):
     def __init__(self, min_length):
         self.min_length = min_length
@@ -82,20 +75,7 @@
             model.three_of_the_top_five_spades,
         )[call.strain]
 
-<<<<<<< HEAD
 
-class ThreeSuitedHand(Constraint):
-    def __init__(self, short_suit):
-        self.short_suit = short_suit
-
-    def expr(self, history, call):
-        return (
-            model.three_suited_short_clubs,
-            model.three_suited_short_diamonds,
-            model.three_suited_short_hearts,
-            model.three_suited_short_spades,
-        )[self.short_suit]
-=======
 class OpeningRuleConstraint(Constraint):
     def expr(self, history, call):
         if history.rho.last_call is None or history.partner.last_call is None or history.lho.last_call is None:
@@ -103,5 +83,4 @@
         # FIXME: We play rule-of-nineteen, but it's inconsistent with some test cases
         #if history.lho.last_call is None:
         #    return model.rule_of_nineteen
-        return model.rule_of_fifteen
->>>>>>> 254ada94
+        return model.rule_of_fifteen