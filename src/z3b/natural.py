# Copyright (c) 2013 The SAYCBridge Authors. All rights reserved.
# Use of this source code is governed by a BSD-style license that can be
# found in the LICENSE file.

from core import suit
from z3b import enum
from z3b.constraints import *
from z3b.model import *
from z3b.preconditions import *
from z3b.rule_compiler import Rule, rule_order, categories


natural_priorities = enum.Enum(
    "SevenLevelNaturalNT",
    "SevenLevelNaturalMajor",
    "SevenLevelNaturalMinor",

    "SixLevelNaturalNT",
    "SixLevelNaturalMajor",
    "SixLevelNaturalMinor",

    "FourLevelNaturalMajor",
    "ThreeLevelNaturalNT", # FIXME: Where does 3N go?
    "FiveLevelNaturalMinor",

    "FourLevelNaturalNT", # Should 4N be higher priority than 5N?
    "FiveLevelNaturalNT",

    "FiveLevelNaturalMajor",

    "FourLevelNaturalMinor",

    "ThreeLevelNaturalMajor",
    "ThreeLevelNaturalMinor",

    "TwoLevelNaturalMajor",
    "TwoLevelNaturalMinor",
    "TwoLevelNaturalNT",
    "OneLevelNaturalNT",
)

# FIXME: Can we order these using a priority compiler?
rule_order.order(*reversed(natural_priorities))

natural_slams = set([
    natural_priorities.SixLevelNaturalMinor,
    natural_priorities.SixLevelNaturalMajor,
    natural_priorities.SixLevelNaturalNT,
    natural_priorities.SevenLevelNaturalMinor,
    natural_priorities.SevenLevelNaturalMajor,
    natural_priorities.SevenLevelNaturalNT,
])

natural_games = set([
    natural_priorities.ThreeLevelNaturalNT,
    natural_priorities.FourLevelNaturalMajor,
    natural_priorities.FourLevelNaturalNT,
    natural_priorities.FiveLevelNaturalMinor,
    natural_priorities.FiveLevelNaturalNT,
    natural_priorities.FiveLevelNaturalMajor,
])

natural_suited_part_scores = set([
    natural_priorities.TwoLevelNaturalMinor,
    natural_priorities.TwoLevelNaturalMajor,
    natural_priorities.ThreeLevelNaturalMinor,
    natural_priorities.ThreeLevelNaturalMajor,
    natural_priorities.FourLevelNaturalMinor,
])

natural_nt_part_scores = set([
    natural_priorities.OneLevelNaturalNT,
    natural_priorities.TwoLevelNaturalNT,
])


# FIXME: Unclear if these are clearer to read or not.
def suit_bids_below_game(lowest_call_name=None):
    all_suit_bids_below_game = (
        '1C', '1D', '1H', '1S',
        '2C', '2D', '2H', '2S',
        '3C', '3D', '3H', '3S',
        '4C', '4D'
    )
    lowest_call_index = all_suit_bids_below_game.index(lowest_call_name) if lowest_call_name else 0
    return all_suit_bids_below_game[lowest_call_index:]


def suit_bids_between(low_call_name, high_call_name):
    all_suit_bids = (
        '1C', '1D', '1H', '1S',
        '2C', '2D', '2H', '2S',
        '3C', '3D', '3H', '3S',
        '4C', '4D', '4H', '4S',
        '5C', '5D', '5H', '5S',
        '6C', '6D', '6H', '6S',
        '7C', '7D', '7H', '7S',
    )
    low_index = all_suit_bids.index(low_call_name)
    high_index = all_suit_bids.index(high_call_name)
    return all_suit_bids[low_index:high_index]


points_for_sound_suited_bid_at_level = [
    #  0   1   2   3   4   5   6   7
    None, 16, 19, 22, 25, 28, 33, 37,
]


points_for_sound_notrump_bid_at_level = [
    #  0   1   2   3   4   5   6   7
    None, 19, 22, 25, 28, 30, 33, 37,
]


class SufficientCombinedPoints(Constraint):
    def expr(self, history, call):
        strain = call.strain
        min_points = None
        if strain == suit.NOTRUMP:
            min_points = points_for_sound_notrump_bid_at_level[call.level]
        if strain in suit.SUITS:
            min_points = points_for_sound_suited_bid_at_level[call.level]
        assert min_points is not None
        return points >= max(0, min_points - history.partner.min_points)


class Natural(Rule):
    category = categories.Natural


class SuitedToPlay(Natural):
    preconditions = [
        MinimumCombinedPointsPrecondition(12),
        PartnerHasAtLeastLengthInSuit(1)
    ]
    call_names = suit_bids_between('2C', '7S')
    priorities_per_call = {
        ('2C', '2D'): natural_priorities.TwoLevelNaturalMinor,
        ('2H', '2S'): natural_priorities.TwoLevelNaturalMajor,

        ('3C', '3D'): natural_priorities.ThreeLevelNaturalMinor,
        ('3H', '3S'): natural_priorities.ThreeLevelNaturalMajor,

        ('4C', '4D'): natural_priorities.FourLevelNaturalMinor,
        ('4H', '4S'): natural_priorities.FourLevelNaturalMajor,

        ('5C', '5D'): natural_priorities.FiveLevelNaturalMinor,
        ('5H', '5S'): natural_priorities.FiveLevelNaturalMajor,

        ('6C', '6D'): natural_priorities.SixLevelNaturalMinor,
        ('6H', '6S'): natural_priorities.SixLevelNaturalMajor,

        ('7C', '7D'): natural_priorities.SevenLevelNaturalMinor,
        ('7H', '7S'): natural_priorities.SevenLevelNaturalMajor,
    }
<<<<<<< HEAD
    shared_constraints = MinimumCombinedLength(8)
=======
    shared_constraints = [MinimumCombinedLength(8), SufficientCombinedPoints()]
>>>>>>> 9583599f


class NotrumpToPlay(Natural):
    call_names = ['1N', '2N', '3N', '4N', '5N', '6N', '7N']
    priorities_per_call = {
        '1N': natural_priorities.OneLevelNaturalNT,
        '2N': natural_priorities.TwoLevelNaturalNT,
        '3N': natural_priorities.ThreeLevelNaturalNT,
        '4N': natural_priorities.FourLevelNaturalNT,
        '5N': natural_priorities.FiveLevelNaturalNT,
        '6N': natural_priorities.SixLevelNaturalNT,
        '7N': natural_priorities.SevenLevelNaturalNT,
    }
    shared_constraints = [SufficientCombinedPoints()]


class DefaultPass(Rule):
    preconditions = InvertedPrecondition(ForcedToBid())
    call_names = 'P'
    shared_constraints = NO_CONSTRAINTS
    category = categories.DefaultPass


class NaturalPass(Rule):
    preconditions = LastBidWas(positions.RHO, 'P')
    call_names = 'P'
    category = categories.NaturalPass


class NaturalPassWithFit(NaturalPass):
    preconditions = LastBidHasSuit(positions.Partner)
    shared_constraints = MinimumCombinedLength(7, use_last_call_suit=True)


class SuitGameIsRemote(NaturalPassWithFit):
    preconditions = LastBidWasBelowGame()
    shared_constraints = MaximumCombinedPoints(24)


class SuitSlamIsRemote(NaturalPassWithFit):
    preconditions = [
        LastBidWasGameOrAbove(),
        LastBidWasBelowSlam(),
    ]
    shared_constraints = MaximumCombinedPoints(32)


natural_passses = set([
    SuitGameIsRemote,
    SuitSlamIsRemote,
])<|MERGE_RESOLUTION|>--- conflicted
+++ resolved
@@ -154,11 +154,7 @@
         ('7C', '7D'): natural_priorities.SevenLevelNaturalMinor,
         ('7H', '7S'): natural_priorities.SevenLevelNaturalMajor,
     }
-<<<<<<< HEAD
-    shared_constraints = MinimumCombinedLength(8)
-=======
     shared_constraints = [MinimumCombinedLength(8), SufficientCombinedPoints()]
->>>>>>> 9583599f
 
 
 class NotrumpToPlay(Natural):
