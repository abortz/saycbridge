--- conflicted
+++ resolved
@@ -324,11 +324,7 @@
 FAIL: None (expected P) for 732.A62.KQ964.J7 (hcp: 10 lp: 11 sp: 10), history: P (subtest of P P 1D 1S P)
 FAIL: 1N (expected 2D) for A.AQ94.KJT95.Q53 (hcp: 16 lp: 17 sp: 19), history: P P P 1H 1S X P
 FAIL: None (expected P) for 5.9643.K7542.QJ5 (hcp: 6 lp: 7 sp: 9), history: 1N P 2D P 2H P
-<<<<<<< HEAD
-FAIL: 3S (expected 2N) for AKQ852.K8.T.KJ93 (hcp: 16 lp: 18 sp: 20), history: 1S P (subtest of 1S P 2N P 3H P)
-=======
 FAIL: None (expected 4H) for J5.KJ7.AKQ74.963 (hcp: 14 lp: 15 sp: 14), history: 1H X 2N P
->>>>>>> cf4c32ca
 FAIL: 3N (expected 3H) for AT8.J965.K85.Q97 (hcp: 10 lp: 10 sp: 10), history: 1D 2N P
 FAIL: None (expected 2C) for A96432.5.KJ8.AQJ (hcp: 15 lp: 17 sp: 18), history: P 1D
 FAIL: None (expected P) for AQ72.AT82.32.K74 (hcp: 13 lp: 13 sp: 14), history: P 1D P 1S P 2C P 2D P
@@ -403,12 +399,8 @@
 FAIL: None (expected P) for 962.863.KQJ7.KJ7 (hcp: 10 lp: 10 sp: 10), history:  (subtest of P P 1D 1S X P 2C P)
 FAIL: 3H (expected 2N) for K.K7.KJ98542.QT8 (hcp: 12 lp: 15 sp: 13), history: 1H P
 FAIL: None (expected 1N) for AKT4.AT.A82.J876 (hcp: 16 lp: 16 sp: 17), history: 1C P P
-<<<<<<< HEAD
-Pass 160 of 369 hands
-=======
 FAIL: 2N (expected 2H) for QJ86.K7.AKT53.T6 (hcp: 13 lp: 14 sp: 15), history: 1H P 2D P
-Pass 167 of 371 hands
->>>>>>> cf4c32ca
+Pass 168 of 371 hands
 
 test_negative_double:
 FAIL: None (expected P) for 73.J986.J53.A864 (hcp: 6 lp: 6 sp: 7), history: 1C 2H
@@ -574,7 +566,7 @@
 FAIL: 2S (expected X) for KQ5.QJ3.2.AJ6543 (hcp: 13 lp: 15 sp: 16), history: P 1S 2H P P
 FAIL: 2H (expected X) for Q93.5.AT93.AKJ53 (hcp: 14 lp: 15 sp: 17), history: P 1S 2D P P
 FAIL: 2N (expected P) for KT6.AQJ74.874.T2 (hcp: 10 lp: 11 sp: 11), history: P 1S 2D P P X P
-FAIL: None (expected P) for KT6.AQJ74.874.T2 (hcp: 10 lp: 11 sp: 11), history: P 1S 2D (subtest of P 1S 2D P P X P)
+FAIL: 2N (expected P) for KT6.AQJ74.874.T2 (hcp: 10 lp: 11 sp: 11), history: P 1S 2D (subtest of P 1S 2D P P X P)
 Pass 3 of 19 hands
 
 test_reverses:
@@ -668,8 +660,4 @@
 FAIL: 2N (expected P) for Q87.J843.K65.Q93 (hcp: 8 lp: 8 sp: 8), history: 1N P
 Pass 1 of 3 hands
 
-<<<<<<< HEAD
-Pass 506 (47%) of 1064 total hands
-=======
-Pass 517 (48%) of 1066 total hands
->>>>>>> cf4c32ca
+Pass 528 (49%) of 1066 total hands