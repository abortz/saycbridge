test_3c_stayman:
Pass 3 of 3 hands

test_doubles:
FAIL: None (expected P) for T98.KQ4.863.Q875 (hcp: 7 lp: 7 sp: 7), history: 1N X P
FAIL: None (expected 2S) for J7.872.53.QJ9874 (hcp: 4 lp: 6 sp: 5), history: 1N X P
FAIL: None (expected 2C) for JT9872.87.86.JT9 (hcp: 2 lp: 4 sp: 4), history: 1N X P
FAIL: None (expected 2H) for 7643.5.Q9843.432 (hcp: 2 lp: 3 sp: 5), history: 1N X P
FAIL: None (expected X) for KJ98.AQJ7.3.Q875 (hcp: 13 lp: 13 sp: 16), history: 1H
FAIL: 1S (expected X) for KJ76.KQ72..J9874 (hcp: 10 lp: 11 sp: 15), history: 1H
FAIL: None (expected P) for AK92.AQ87.JT8.92 (hcp: 14 lp: 14 sp: 15), history: 1H
FAIL: None (expected P) for A92.K62.QJ965.A7 (hcp: 14 lp: 15 sp: 15), history: 1H
FAIL: None (expected X) for 3.A6.KJ983.Q8754 (hcp: 10 lp: 12 sp: 14), history: 1C P 1D
FAIL: None (expected 2S) for A87.AK96.8.AK875 (hcp: 18 lp: 19 sp: 21), history: 1H X P 1S P
FAIL: 1S (expected X) for A87.AK96.8.AK875 (hcp: 18 lp: 19 sp: 21), history: 1H (subtest of 1H X P 1S P)
FAIL: None (expected 2S) for A87.AK96.8.AK875 (hcp: 18 lp: 19 sp: 21), history: 1H X P 1N P
FAIL: None (expected 2S) for A87.AK96.8.AK875 (hcp: 18 lp: 19 sp: 21), history: 1H X P 2C P
FAIL: None (expected 2S) for A87.AK96.8.AK875 (hcp: 18 lp: 19 sp: 21), history: 1H X P 2D P
FAIL: None (expected 2S) for A87.AK96.8.AK875 (hcp: 18 lp: 19 sp: 21), history: 1H X 2C P 2H
FAIL: None (expected 2S) for A87.AK96.8.AK875 (hcp: 18 lp: 19 sp: 21), history: 1H X 2D P P
FAIL: None (expected X) for KJ7.AJ6.KJ7.AQ86 (hcp: 19 lp: 19 sp: 19), history: 1C
FAIL: None (expected X) for KJ7.AJ6.KJ7.AQ86 (hcp: 19 lp: 19 sp: 19), history: 1D
FAIL: None (expected X) for KJ7.AJ6.KJ7.AQ86 (hcp: 19 lp: 19 sp: 19), history: 1H
FAIL: None (expected X) for KJ7.AJ6.KJ7.AQ86 (hcp: 19 lp: 19 sp: 19), history: 1S
WARNING: Multiple calls match and have maximal priority: ['1S', '1D'] from rules: [Rule(OneLevelOvercall()), Rule(OneLevelOvercall())]
FAIL: None (expected 1S) for K2.AKT86.5.AQJ76 (hcp: 17 lp: 19 sp: 21), history: 1C
FAIL: None (expected 2C) for T874.876.86.J843 (hcp: 1 lp: 1 sp: 2), history: 1S X P
FAIL: None (expected 3H) for J7.AJ64.KJ76.986 (hcp: 10 lp: 10 sp: 10), history: 1S X P
FAIL: None (expected 1N) for J86.QJ2.K74.QT65 (hcp: 9 lp: 9 sp: 9), history: 1S X P
FAIL: None (expected 2D) for K87.76.AJT8.AQ43 (hcp: 14 lp: 14 sp: 15), history: 1D X P
FAIL: None (expected 2N) for J873.AJ64.K76.Q8 (hcp: 11 lp: 11 sp: 10), history: 1D X P
FAIL: None (expected 3N) for QJ83.AQ64.K76.Q8 (hcp: 14 lp: 14 sp: 13), history: 1D X P
FAIL: None (expected 4S) for Q86.J32.K7.AQT65 (hcp: 12 lp: 13 sp: 13), history: 1D X P
FAIL: None (expected 3S) for T874.876.6.AK863 (hcp: 7 lp: 8 sp: 10), history: 1D X 1H
FAIL: None (expected 1S) for A73.7642.K7.Q986 (hcp: 9 lp: 9 sp: 10), history: 1D X 1H
FAIL: None (expected 2S) for A73.7642.K7.KJ86 (hcp: 11 lp: 11 sp: 12), history: 1D X 1H
FAIL: 1S (expected XX) for A87.KJ765.6.KJ76 (hcp: 12 lp: 13 sp: 15), history: 1H X
FAIL: 1N (expected 3D) for Q3.KQT632.32.J86 (hcp: 8 lp: 10 sp: 8), history: 1H X
FAIL: 2H (expected 2N) for K743.QJ96.Q865.5 (hcp: 8 lp: 8 sp: 11), history: 1H X
FAIL: 2H (expected 3H) for Q864.A653.T987.5 (hcp: 6 lp: 6 sp: 9), history: 1H X
FAIL: None (expected X) for 74.876.AKJ987.63 (hcp: 8 lp: 10 sp: 10), history: 1N P 2H
FAIL: None (expected X) for AKQ83.95.97.Q986 (hcp: 11 lp: 12 sp: 13), history: 1N P 2C
FAIL: None (expected X) for T986542..A7.6532 (hcp: 4 lp: 7 sp: 10), history: 1H P 3H P 4N P 5D
FAIL: None (expected P) for T986542..A7.6532 (hcp: 4 lp: 7 sp: 10), history: 1H P 3H (subtest of 1H P 3H P 4N P 5D)
Pass 4 of 43 hands

test_escape_route_stayman:
FAIL: None (expected P) for 9.8753.7652.8732 (hcp: 0 lp: 0 sp: 3), history: 1N P 2C P 2D P
FAIL: None (expected 2C) for 9.8753.7652.8732 (hcp: 0 lp: 0 sp: 3), history: 1N P (subtest of 1N P 2C P 2D P)
FAIL: None (expected P) for 9.8753.7652.8732 (hcp: 0 lp: 0 sp: 3), history: 1N P 2C P 2H P
FAIL: None (expected P) for 9.8753.7652.8732 (hcp: 0 lp: 0 sp: 3), history: 1N P 2C P 2S P
FAIL: None (expected P) for 2.J8742.652.Q732 (hcp: 3 lp: 4 sp: 6), history: 1N P 2C P 2D P
FAIL: None (expected 2C) for 2.J8742.652.Q732 (hcp: 3 lp: 4 sp: 6), history: 1N P (subtest of 1N P 2C P 2D P)
FAIL: None (expected P) for 2.J8742.652.Q732 (hcp: 3 lp: 4 sp: 6), history: 1N P 2C P 2H P
FAIL: None (expected P) for 2.J8742.652.Q732 (hcp: 3 lp: 4 sp: 6), history: 1N P 2C P 2S P
FAIL: None (expected P) for 8.T9762.Q732.J65 (hcp: 3 lp: 4 sp: 6), history: 1N P 2C P 2D P
FAIL: None (expected 2C) for 8.T9762.Q732.J65 (hcp: 3 lp: 4 sp: 6), history: 1N P (subtest of 1N P 2C P 2D P)
FAIL: None (expected P) for 8.T9762.Q732.J65 (hcp: 3 lp: 4 sp: 6), history: 1N P 2C P 2H P
FAIL: None (expected P) for 8.T9762.Q732.J65 (hcp: 3 lp: 4 sp: 6), history: 1N P 2C P 2S P
Pass 0 of 12 hands

test_fourth_suit_forcing:
FAIL: 4C (expected 2D) for QT72.742.A8.AK97 (hcp: 13 lp: 13 sp: 14), history: 1H P 1S P 2C P
FAIL: None (expected 3S) for T73.K9.A8.KQJ732 (hcp: 13 lp: 15 sp: 15), history: 1D P 1S P 2C P 2H P 3C P
FAIL: None (expected 2H) for T73.K9.A8.KQJ732 (hcp: 13 lp: 15 sp: 15), history: 1D P 1S P 2C P (subtest of 1D P 1S P 2C P 2H P 3C P)
FAIL: None (expected 3S) for T73.K9.A8.KQJ732 (hcp: 13 lp: 15 sp: 15), history: 1D P 1S P 2C P 2H P 3D P
FAIL: None (expected 2H) for KT2.Q8.732.AJT75 (hcp: 10 lp: 11 sp: 9), history: 1D P 1S P 2C P (subtest of 1D P 1S P 2C P 2H P 2S P)
FAIL: None (expected 4C) for KT2.Q8.732.AJT75 (hcp: 10 lp: 11 sp: 9), history: 1D P 1S P 2C P 2H P 3C P
FAIL: None (expected 2H) for J73.K97.Q8.AQJ72 (hcp: 13 lp: 14 sp: 12), history: 1D P 1S P 2C P (subtest of 1D P 1S P 2C P 2H P 2S P)
FAIL: None (expected 3N) for J73.K97.Q8.AQJ72 (hcp: 13 lp: 14 sp: 12), history: 1D P 1S P 2C P 2H P 2N P
FAIL: None (expected 4C) for J73.K97.Q8.AQJ72 (hcp: 13 lp: 14 sp: 12), history: 1D P 1S P 2C P 2H P 3C P
FAIL: None (expected 4D) for J73.K97.Q8.AQJ72 (hcp: 13 lp: 14 sp: 12), history: 1D P 1S P 2C P 2H P 3D P
FAIL: None (expected 2S) for K92.A983.AK2.732 (hcp: 14 lp: 14 sp: 14), history: 1C P 1D P 1H P
FAIL: None (expected 2H) for AK83.83.KQ974.82 (hcp: 12 lp: 13 sp: 14), history: 1H P 1S P 2C P 2D P
FAIL: 4C (expected 4H) for QT72.742.A8.AK97 (hcp: 13 lp: 13 sp: 14), history: 1H P 1S P 2C P 2D P 2H P
FAIL: None (expected 3C) for AQJ754.K7.QJ72.6 (hcp: 13 lp: 15 sp: 17), history: 1C P 1D P 1H P 2S P
FAIL: None (expected 3N) for A643.JT7.QJ64.AQ (hcp: 14 lp: 14 sp: 13), history: 1C P 1D P 1H P 2S P
FAIL: None (expected 2N) for K732.84.KJ6.AQ72 (hcp: 13 lp: 13 sp: 14), history: 1C P 1D P 1S P 2H P
FAIL: None (expected 3N) for AJT6.AK972.92.K5 (hcp: 15 lp: 16 sp: 17), history: 1C P 1D P 1S P 2H P 2N P
FAIL: None (expected 2H) for AJT6.AK972.92.K5 (hcp: 15 lp: 16 sp: 17), history: 1C P 1D P 1S P (subtest of 1C P 1D P 1S P 2H P 2N P)
FAIL: None (expected 2D) for J5.Q2.K874.QJ943 (hcp: 9 lp: 10 sp: 8), history: 1D P 1S P 2C P
Pass 18 of 37 hands

test_game_forcing_rebid_by_opener:
WARNING: Multiple calls match and have maximal priority: ['3S', '1N'] from rules: [Rule(SuitedToPlay()), Rule(RebidOneNotrumpByOpener())]
FAIL: None (expected 4S) for KQ9.AJ98.A4.A987 (hcp: 18 lp: 18 sp: 19), history: 1D P 1S P
FAIL: 1S (expected 2S) for K7.AK875.K4.AK87 (hcp: 20 lp: 21 sp: 22), history: 1D P 1H P
WARNING: Multiple calls match and have maximal priority: ['2S', '4H'] from rules: [Rule(ForcedRebidOriginalSuitByOpener()), Rule(SuitedToPlay())]
FAIL: None (expected 4H) for KQ.AJT.K87.A9876 (hcp: 17 lp: 18 sp: 16), history: 1S P 2H P
FAIL: 1N (expected 1S) for KQ.AJT.K87.A9876 (hcp: 17 lp: 18 sp: 16), history:  (subtest of 1S P 2H P)
FAIL: 2H (expected 4H) for K5.AJ9.AKJ984.A9 (hcp: 20 lp: 22 sp: 22), history: 1H P 1N P
FAIL: 2C (expected 2N) for K765.AK87.KQ.A98 (hcp: 19 lp: 19 sp: 18), history: 1D P 1H P
FAIL: 2D (expected 3N) for K4.AKQJ94.87.A96 (hcp: 17 lp: 19 sp: 19), history: 1D P 1H P
Pass 5 of 12 hands

test_game_forcing_resonse_to_one_of_a_major:
FAIL: 3H (expected 2D) for 42.KJ653.KJ5.KJ7 (hcp: 12 lp: 13 sp: 13), history: 1H P
Pass 2 of 3 hands

test_game_forcing_response_to_one_of_a_minor:
FAIL: 1D (expected 2N) for Q73.KJ65.KJ3.K75 (hcp: 13 lp: 13 sp: 13), history: 1C P
FAIL: 1N (expected 2N) for Q73.KJ65.KJ3.K75 (hcp: 13 lp: 13 sp: 13), history: 1D P
Pass 4 of 6 hands

test_interference_over_one_nt:
FAIL: None (expected P) for 987654.632.5.543 (hcp: 0 lp: 2 sp: 3), history: 1N X XX P 2C P
FAIL: None (expected XX) for 987654.632.5.543 (hcp: 0 lp: 2 sp: 3), history: 1N X (subtest of 1N X XX P 2C P)
FAIL: None (expected 2D) for 982.T75432.86.32 (hcp: 0 lp: 2 sp: 2), history: 1N X XX P 2C P
FAIL: None (expected XX) for 982.T75432.86.32 (hcp: 0 lp: 2 sp: 2), history: 1N X (subtest of 1N X XX P 2C P)
FAIL: 2D (expected P) for KT82.AKT8.Q8.A62 (hcp: 16 lp: 16 sp: 15), history: 1N P 2C X
FAIL: 2D (expected XX) for AKT82.AKT.Q8.862 (hcp: 16 lp: 17 sp: 15), history: 1N P 2C X
FAIL: 2S (expected XX) for AQT.KJ8.AK987.43 (hcp: 17 lp: 18 sp: 18), history: 1N P 2H X
FAIL: 2S (expected 3S) for AKT.AKJT.87.QT76 (hcp: 17 lp: 17 sp: 18), history: 1N P 2H X
FAIL: 2S (expected P) for KJ87.AKT8.AT8.62 (hcp: 15 lp: 15 sp: 16), history: 1N P 2H X
FAIL: None (expected 3H) for AQT9.KJ87.Q86.A2 (hcp: 16 lp: 16 sp: 17), history: 1N P 2D 2S
Pass 20 of 30 hands

test_invitational_rebid_by_opener:
FAIL: 3S (expected 4S) for .AKT42.Q63.AK754 (hcp: 16 lp: 18 sp: 21), history: 1S P 2S P
FAIL: 3S (expected 2N) for K3.AJ6.K64.KQ542 (hcp: 16 lp: 17 sp: 17), history: 1S P 2S P
FAIL: 1N (expected 1S) for K3.AJ6.K64.KQ542 (hcp: 16 lp: 17 sp: 17), history:  (subtest of 1S P 2S P)
FAIL: 3S (expected 2N) for A2.KQ5.KJ7.KJ432 (hcp: 17 lp: 18 sp: 18), history: 1S P 2S P
FAIL: 1N (expected 1S) for A2.KQ5.KJ7.KJ432 (hcp: 17 lp: 18 sp: 18), history:  (subtest of 1S P 2S P)
FAIL: 3H (expected 2N) for K98.A97.AQ765.A9 (hcp: 17 lp: 18 sp: 18), history: 1H P 2H P
FAIL: 1N (expected 1H) for K98.A97.AQ765.A9 (hcp: 17 lp: 18 sp: 18), history:  (subtest of 1H P 2H P)
FAIL: 3H (expected 3D) for K9.A976.AQ765.A9 (hcp: 17 lp: 18 sp: 19), history: 1H P 2H P
<<<<<<< HEAD
FAIL: 2D (expected 2H) for K7.AJ843.KQ74.A9 (hcp: 17 lp: 18 sp: 19), history: 1D P 1S P
WARNING: Multiple calls match and have maximal priority: ['2S', '2C'] from rules: [Rule(SuitedToPlay()), Rule(NewSuitByOpener())]
=======
FAIL: 1N (expected 2H) for K7.AJ843.KQ74.A9 (hcp: 17 lp: 18 sp: 19), history: 1D P 1S P
WARNING: Multiple calls match and have maximal tie-breaker priority: ['2S', '2C']
>>>>>>> c4f2e02b
FAIL: None (expected 3S) for KQ87.AJT4.9.A987 (hcp: 14 lp: 14 sp: 17), history: 1D P 1S P
FAIL: None (expected 2N) for KQ8.AJT.A8.AT987 (hcp: 18 lp: 19 sp: 19), history: 1S P 1N P
FAIL: 3S (expected 3C) for KJ86.K4.A8.KQ632 (hcp: 16 lp: 17 sp: 18), history: 1S P 2S P
Pass 10 of 22 hands

test_invitational_response_to_one_of_a_major:
Pass 4 of 4 hands

test_invitational_response_to_one_of_a_minor:
FAIL: 2C (expected 2D) for A643.KJ63.J7.J53 (hcp: 10 lp: 10 sp: 10), history: 1D P
Pass 5 of 6 hands

test_invitational_stayman:
FAIL: None (expected 3S) for T9.AJ.K652.QT732 (hcp: 10 lp: 11 sp: 11), history: 1N P 2C P 2D P
FAIL: 2H (expected 2C) for T9.AJ.K652.QT732 (hcp: 10 lp: 11 sp: 11), history: 1N P (subtest of 1N P 2C P 2D P)
FAIL: None (expected 2H) for 832.A.QJ652.JT73 (hcp: 8 lp: 9 sp: 11), history: 1N P 2C P 2D P
FAIL: 2D (expected 2C) for 832.A.QJ652.JT73 (hcp: 8 lp: 9 sp: 11), history: 1N P (subtest of 1N P 2C P 2D P)
FAIL: None (expected 3H) for 82.A7.QJ652.KT73 (hcp: 10 lp: 11 sp: 12), history: 1N P 2C P 2D P
FAIL: 2D (expected 2C) for 82.A7.QJ652.KT73 (hcp: 10 lp: 11 sp: 12), history: 1N P (subtest of 1N P 2C P 2D P)
Pass 2 of 8 hands

test_invitational_two_nt_over_one_nt:
FAIL: None (expected 2N) for QT987.AJ4.75.J43 (hcp: 8 lp: 9 sp: 9), history: 1N P
FAIL: None (expected 2N) for T732.KJ95.J32.A5 (hcp: 9 lp: 9 sp: 10), history: 1N P
FAIL: None (expected P) for 952.QT87.A86.Q52 (hcp: 8 lp: 8 sp: 8), history: 1N P
Pass 0 of 3 hands

test_jacoby_transfers:
FAIL: None (expected P) for J83.T.QT8432.Q65 (hcp: 5 lp: 7 sp: 8), history: 1N P 2D P 2H P
FAIL: None (expected P) for 983.7.T843.KQ765 (hcp: 5 lp: 6 sp: 8), history: 1N P 2H P 2S P
FAIL: None (expected P) for 83.8.KT843.97652 (hcp: 3 lp: 5 sp: 7), history: 1N P 2D P 2H P
FAIL: None (expected 2N) for J9.532.K32.KJ865 (hcp: 8 lp: 9 sp: 8), history: 1N P 2H P 2S P
FAIL: None (expected 2S) for 9.32.KJ832.QJ765 (hcp: 7 lp: 9 sp: 11), history: 1N P 2D P 2H P
WARNING: Multiple calls match and have maximal priority: ['2D', '3H'] from rules: [Rule(JacobyTransferToHearts()), Rule(SuitedToPlay())]
FAIL: None (expected 2D) for J97.Q2.KJ9832.65 (hcp: 7 lp: 9 sp: 7), history: 1N P (subtest of 1N P 2D P 2H P)
FAIL: None (expected 3N) for A9.532.K32.KJ865 (hcp: 11 lp: 12 sp: 12), history: 1N P 2H P 2S P
FAIL: None (expected 4H) for A.32.KJ832.QT765 (hcp: 10 lp: 12 sp: 14), history: 1N P 2H P 2S P
FAIL: 3H (expected 4H) for 97.A2.KJ9832.J76 (hcp: 9 lp: 11 sp: 11), history: 1N P 2D P 2H P
WARNING: Multiple calls match and have maximal priority: ['2D', '3H'] from rules: [Rule(JacobyTransferToHearts()), Rule(SuitedToPlay())]
FAIL: None (expected 2D) for 97.A2.KJ9832.J76 (hcp: 9 lp: 11 sp: 11), history: 1N P (subtest of 1N P 2D P 2H P)
FAIL: None (expected 3D) for 97.AQ982.2.KJT76 (hcp: 10 lp: 12 sp: 14), history: 1N P 2H P 2S P
FAIL: 2H (expected 3H) for A9.AQ5.AQT4.J865 (hcp: 17 lp: 17 sp: 18), history: 1N P 2D P
FAIL: None (expected P) for JT98765.2.75.543 (hcp: 1 lp: 4 sp: 5), history: 1N P 2S P 3C P
FAIL: None (expected 2S) for JT98765.2.75.543 (hcp: 1 lp: 4 sp: 5), history: 1N P (subtest of 1N P 2S P 3C P)
FAIL: None (expected 3D) for 5.QT87542.75.543 (hcp: 2 lp: 5 sp: 6), history: 1N P 2S P 3C P
FAIL: None (expected 2S) for 5.QT87542.75.543 (hcp: 2 lp: 5 sp: 6), history: 1N P (subtest of 1N P 2S P 3C P)
Pass 10 of 26 hands

test_jacoby_two_nt_response_to_one_of_a_major:
FAIL: 3S (expected 2N) for QJ5.A75.KT8.AT42 (hcp: 14 lp: 14 sp: 14), history: 1S P
FAIL: None (expected 4D) for 87.AQJT9.8.AKJT9 (hcp: 15 lp: 17 sp: 19), history: 1S P 2N P
FAIL: None (expected 3H) for AQ.Q9763.8.AKQJ8 (hcp: 18 lp: 20 sp: 20), history: 1S P 2N P
FAIL: None (expected 4H) for J32.K7.KQT83.A75 (hcp: 13 lp: 14 sp: 14), history: 1H P 2N P
FAIL: None (expected 3C) for 2.KJ72.KQT83.A75 (hcp: 13 lp: 14 sp: 16), history: 1H P 2N P
FAIL: None (expected 3H) for AJ2.K7.KQT853.A5 (hcp: 17 lp: 19 sp: 19), history: 1H P 2N P
FAIL: None (expected 3N) for K3.KJ.KQT83.A754 (hcp: 16 lp: 17 sp: 17), history: 1H P 2N P
FAIL: None (expected 4D) for 8.KQJ72.AJ973.K9 (hcp: 14 lp: 16 sp: 18), history: 1H P 2N P
Pass 7 of 15 hands

test_michaels_and_unusual_notrump:
WARNING: Multiple calls match and have maximal priority: ['1S', '1H'] from rules: [Rule(OneLevelOvercall()), Rule(OneLevelOvercall())]
FAIL: None (expected P) for AK.J.T8753.JT432 (hcp: 9 lp: 11 sp: 12), history: 1C
WARNING: Multiple calls match and have maximal priority: ['1S', '1H'] from rules: [Rule(OneLevelOvercall()), Rule(OneLevelOvercall())]
FAIL: None (expected 2C) for .754.AQJ97.QT984 (hcp: 9 lp: 11 sp: 14), history: 1C
WARNING: Multiple calls match and have maximal priority: ['1S', '1H'] from rules: [Rule(OneLevelOvercall()), Rule(OneLevelOvercall())]
FAIL: None (expected 2D) for .754.AQJ97.QT984 (hcp: 9 lp: 11 sp: 14), history: 1D
FAIL: None (expected 4S) for AJ943.KQ.9.AKT95 (hcp: 17 lp: 19 sp: 19), history: 1H 2H P 3S P
FAIL: 1S (expected 2H) for AJ943.KQ.9.AKT95 (hcp: 17 lp: 19 sp: 19), history: 1H (subtest of 1H 2H P 3S P)
FAIL: None (expected 2C) for 5.3.KJT87.QT9865 (hcp: 6 lp: 9 sp: 12), history: 1C
FAIL: None (expected 2D) for 5.3.KJT87.QT9865 (hcp: 6 lp: 9 sp: 12), history: 1D
FAIL: None (expected 3D) for 4.QJT876.AQT86.5 (hcp: 9 lp: 12 sp: 15), history: 1S 2S P 3C P
FAIL: None (expected 2S) for 4.QJT876.AQT86.5 (hcp: 9 lp: 12 sp: 15), history: 1S (subtest of 1S 2S P 3C P)
WARNING: Multiple calls match and have maximal priority: ['1S', '1H'] from rules: [Rule(OneLevelOvercall()), Rule(OneLevelOvercall())]
FAIL: None (expected 1S) for Q6.3.KQT87.AQ986 (hcp: 13 lp: 15 sp: 15), history: 1C
WARNING: Multiple calls match and have maximal priority: ['1S', '1H'] from rules: [Rule(OneLevelOvercall()), Rule(OneLevelOvercall())]
FAIL: None (expected 1S) for Q6.3.KQT87.AQ986 (hcp: 13 lp: 15 sp: 15), history: 1D
WARNING: Multiple calls match and have maximal priority: ['1S', '1H'] from rules: [Rule(OneLevelOvercall()), Rule(OneLevelOvercall())]
FAIL: None (expected 2C) for A.Q4.KQT87.KQT87 (hcp: 16 lp: 18 sp: 18), history: 1C
WARNING: Multiple calls match and have maximal priority: ['1S', '1H'] from rules: [Rule(OneLevelOvercall()), Rule(OneLevelOvercall())]
FAIL: None (expected 2D) for A.Q4.KQT87.KQT87 (hcp: 16 lp: 18 sp: 18), history: 1D
FAIL: None (expected 2D) for 86.3.QJT43.AK865 (hcp: 10 lp: 12 sp: 14), history: 1D P 1N
FAIL: None (expected 2C) for .54.KJT65.QJT875 (hcp: 7 lp: 10 sp: 13), history: 1C P P
FAIL: None (expected 2D) for .54.KJT65.QJT875 (hcp: 7 lp: 10 sp: 13), history: 1D P P
FAIL: None (expected 3H) for QJ972.A3..AKT653 (hcp: 14 lp: 17 sp: 20), history: 2H
FAIL: 1H (expected 2N) for QJ9864..KQT87.86 (hcp: 8 lp: 11 sp: 14), history: 1D
FAIL: None (expected 2N) for AJ986.KQT875..87 (hcp: 10 lp: 13 sp: 16), history: 1H
FAIL: None (expected 2N) for AJ986.KQT875..87 (hcp: 10 lp: 13 sp: 16), history: 1S
WARNING: Multiple calls match and have maximal priority: ['1H', '1D'] from rules: [Rule(OneLevelOvercall()), Rule(OneLevelOvercall())]
FAIL: None (expected 2N) for 4.QJT876.KQT86.5 (hcp: 8 lp: 11 sp: 14), history: 1C
FAIL: 1H (expected P) for 4.QJT876.KQT86.5 (hcp: 8 lp: 11 sp: 14), history: 1D
FAIL: None (expected P) for 4.QJT876.KQT86.5 (hcp: 8 lp: 11 sp: 14), history: 1H
FAIL: None (expected 2S) for 4.QJT876.KQT86.5 (hcp: 8 lp: 11 sp: 14), history: 1S
FAIL: None (expected P) for 4.QJT876.KQT86.5 (hcp: 8 lp: 11 sp: 14), history: 2C
FAIL: None (expected P) for 4.QJT876.KQT86.5 (hcp: 8 lp: 11 sp: 14), history: 2D
FAIL: None (expected P) for 4.QJT876.KQT86.5 (hcp: 8 lp: 11 sp: 14), history: 2H
FAIL: None (expected 3S) for 4.QJT876.KQT86.5 (hcp: 8 lp: 11 sp: 14), history: 2S
FAIL: 1H (expected 2N) for AQJ98.A.KQJT8.86 (hcp: 17 lp: 19 sp: 21), history: 1D
FAIL: None (expected 4N) for AQT987.AKQT8.4.A (hcp: 19 lp: 22 sp: 25), history: 1H
FAIL: None (expected 4N) for AQT987.AKQT8.4.A (hcp: 19 lp: 22 sp: 25), history: 1S
FAIL: None (expected 2D) for 2.3.QJ8752.KT984 (hcp: 6 lp: 9 sp: 12), history: 1D P P
FAIL: None (expected 2N) for KQ4.AQ8.KQ873.K2 (hcp: 19 lp: 20 sp: 20), history: 1D P P
Pass 1 of 34 hands

test_minimum_rebid_by_opener:
WARNING: Multiple calls match and have maximal priority: ['1S', '2H'] from rules: [Rule(NewOneLevelMajorByOpener()), Rule(SuitedToPlay())]
FAIL: None (expected 2H) for KQ8.AJ.9765.A987 (hcp: 14 lp: 14 sp: 14), history: 1C P 1H P
Pass 11 of 12 hands

test_minimum_response_to_one_of_a_major:
FAIL: None (expected 2H) for 753.97.Q753.K982 (hcp: 5 lp: 5 sp: 6), history: 1H P
FAIL: None (expected 2S) for 753.97.Q753.K982 (hcp: 5 lp: 5 sp: 6), history: 1S P
FAIL: None (expected 1N) for 742.J98.AT874.T6 (hcp: 5 lp: 6 sp: 6), history: 1S P
Pass 4 of 7 hands

test_minimum_response_to_one_of_a_minor:
Pass 11 of 11 hands

test_minimum_stayman:
FAIL: None (expected 3N) for T9.AJ72.K65.Q732 (hcp: 10 lp: 10 sp: 11), history: 1N P 2C P 2D P
FAIL: None (expected 3N) for T9.AJ72.K65.Q732 (hcp: 10 lp: 10 sp: 11), history: 1N P 2C P 2H P
FAIL: None (expected 2N) for T2.AJ7.J652.QJ32 (hcp: 9 lp: 9 sp: 10), history: 1N P 2C P 2D P
FAIL: None (expected 3N) for T9.AJ72.Q732.K65 (hcp: 10 lp: 10 sp: 11), history: 1N P 2C P 2D P
FAIL: None (expected 3N) for T9.AJ72.Q732.K65 (hcp: 10 lp: 10 sp: 11), history: 1N P 2C P 2S P
Pass 8 of 13 hands

test_misc_hands_from_play:
FAIL: 3H (expected 2C) for AKJ52.J.J9743.54 (hcp: 10 lp: 12 sp: 13), history: 1H P
FAIL: None (expected 4H) for T3.A7.KQT86.KJ63 (hcp: 13 lp: 14 sp: 15), history: 1H P 2N P
FAIL: 2S (expected 3S) for AQJ5.QT42.74.T52 (hcp: 9 lp: 9 sp: 10), history: 1S P
WARNING: Multiple calls match and have maximal priority: ['3H', '5H'] from rules: [Rule(MajorLimitRaise()), Rule(SuitedToPlay())]
FAIL: None (expected 1S) for A2.T752.KQJ.AQ72 (hcp: 16 lp: 16 sp: 17), history: 1H P
FAIL: None (expected 4H) for KQ94.J976.KQ7.A2 (hcp: 15 lp: 15 sp: 16), history: 1N P 2D P 2H P 3N P
FAIL: None (expected 3N) for A53.A8.J9854.J64 (hcp: 10 lp: 11 sp: 11), history: 1N P 2D P 2H P
FAIL: None (expected 3N) for AKQT5.Q865.875.K (hcp: 14 lp: 15 sp: 14), history: 1N P
FAIL: None (expected 3N) for J94.AK9.A9.QJ932 (hcp: 15 lp: 16 sp: 16), history: 1N P 2C P 2S P 3C P
FAIL: 2C (expected 3N) for AKQ532.K8.K73.A9 (hcp: 19 lp: 21 sp: 21), history: P 1C P 1D P
FAIL: None (expected P) for AKJT94.AJ65.8.T6 (hcp: 13 lp: 15 sp: 17), history: 1D
FAIL: None (expected P) for 852.943.KJ64.J85 (hcp: 5 lp: 5 sp: 5), history: 1D 2C X
FAIL: None (expected 4H) for Q9754.AJ8.A9653. (hcp: 11 lp: 13 sp: 16), history: 1H P 3H P
FAIL: None (expected P) for AQ765.AQ8.J3.K83 (hcp: 16 lp: 17 sp: 16), history: P P 1H 2C 3H P 4H
FAIL: None (expected 2C) for AQ765.AQ8.J3.K83 (hcp: 16 lp: 17 sp: 16), history: P P 1H (subtest of P P 1H 2C 3H P 4H)
FAIL: None (expected 1S) for KJ87.53.94.AKJT3 (hcp: 12 lp: 13 sp: 14), history: 1C P 1D
FAIL: None (expected P) for A93.Q762.K832.J3 (hcp: 10 lp: 10 sp: 10), history: 1D P 1H P 1S P 2N P 3N P
FAIL: None (expected 2N) for A93.Q762.K832.J3 (hcp: 10 lp: 10 sp: 10), history: 1D P 1H P 1S P (subtest of 1D P 1H P 1S P 2N P 3N P)
FAIL: None (expected P) for 864.A6.QJ65.K987 (hcp: 10 lp: 10 sp: 11), history: P (subtest of P P P 1N P 2C P 2H P)
FAIL: None (expected 3N) for A973.KJT82.J43.Q (hcp: 11 lp: 12 sp: 12), history: P 1S 2H X P 2N P
FAIL: None (expected X) for A973.KJT82.J43.Q (hcp: 11 lp: 12 sp: 12), history: P 1S 2H (subtest of P 1S 2H X P 2N P)
FAIL: 5H (expected P) for 6.AKJ75.KJT86.A4 (hcp: 16 lp: 18 sp: 20), history: 1H P 2N P 4D P 4H P
FAIL: None (expected 4D) for 6.AKJ75.KJT86.A4 (hcp: 16 lp: 18 sp: 20), history: 1H P 2N P (subtest of 1H P 2N P 4D P 4H P)
FAIL: None (expected 2C) for KQT4.AT96.632.T8 (hcp: 9 lp: 9 sp: 10), history: 1C P 1D P 1S P
FAIL: None (expected 3N) for KQ4.KT4.AJ32.954 (hcp: 13 lp: 13 sp: 13), history: P 1C P 1H P 1N P
FAIL: None (expected P) for KT76.Q.QJ8654.72 (hcp: 8 lp: 10 sp: 10), history:  (subtest of P P 1D P 1H P 1N P)
FAIL: None (expected P) for AKQ6.KQT.T4.QJ96 (hcp: 17 lp: 17 sp: 18), history: P 1N P 2C P 2S P 3N P
FAIL: None (expected P) for QT8.AQ95.KJ532.4 (hcp: 12 lp: 13 sp: 15), history: 1H P 1S 2D
FAIL: 3C (expected 3N) for AKQJ6.T863.9.J54 (hcp: 11 lp: 12 sp: 14), history: P 1C P 1D P 2N P
FAIL: None (expected 1S) for 432.AT.T95.AKT87 (hcp: 11 lp: 12 sp: 12), history: P P 1D P P
FAIL: None (expected P) for 432.AT.T95.AKT87 (hcp: 11 lp: 12 sp: 12), history: P (subtest of P P 1D P P)
FAIL: None (expected 3N) for AK532.T63.86.AT9 (hcp: 11 lp: 12 sp: 12), history: P 1N P
FAIL: 1N (expected 2S) for Q98.KQT2.75.AJ92 (hcp: 12 lp: 12 sp: 13), history: P P 1D P 1S P
FAIL: 3S (expected P) for KJT7.764.32.KQT8 (hcp: 9 lp: 9 sp: 10), history: P P 1D P 1S P 2S P
FAIL: None (expected P) for KJT7.764.32.KQT8 (hcp: 9 lp: 9 sp: 10), history:  (subtest of P P 1D P 1S P 2S P)
FAIL: None (expected 3S) for Q76.Q92.7.AKQT64 (hcp: 13 lp: 15 sp: 16), history: P P 1D 1S 2C 2S 3C
FAIL: None (expected 2S) for 54.AJ4.T8652.J97 (hcp: 6 lp: 7 sp: 7), history: P P 1D 1S 1N
FAIL: None (expected P) for 54.AJ4.T8652.J97 (hcp: 6 lp: 7 sp: 7), history: P (subtest of P P 1D 1S 1N)
FAIL: None (expected P) for AJ9.T8763.AKJ3.8 (hcp: 13 lp: 14 sp: 16), history: P P 1D 1S 1N 2S
FAIL: None (expected 3N) for QJ732.AQ97.96.J5 (hcp: 10 lp: 11 sp: 11), history: P 1N P
FAIL: None (expected P) for KT76.98.K8754.94 (hcp: 6 lp: 7 sp: 8), history: P 1H X 3H P 4H X P
FAIL: None (expected P) for KT76.98.K8754.94 (hcp: 6 lp: 7 sp: 8), history: P 1H X 3H (subtest of P 1H X 3H P 4H X P)
FAIL: None (expected P) for KT76.98.K8754.94 (hcp: 6 lp: 7 sp: 8), history:  (subtest of P 1H X 3H P 4H X P)
FAIL: None (expected P) for KQ742.T.QT542.T2 (hcp: 7 lp: 9 sp: 11), history: P 1C P 1H P 2H P
FAIL: None (expected 2D) for KJ9.AK832.T987.5 (hcp: 11 lp: 12 sp: 14), history: 1S P 1N
FAIL: None (expected 2C) for 74.AQ752.KJ5.J85 (hcp: 11 lp: 12 sp: 12), history: P P P 1C 1H 1S
FAIL: None (expected P) for 74.AQ752.KJ5.J85 (hcp: 11 lp: 12 sp: 12), history: P P (subtest of P P P 1C 1H 1S)
FAIL: None (expected P) for 87.754.K54.AK754 (hcp: 10 lp: 11 sp: 11), history: P P 1N P 2C P 2D P 2N P 3N
FAIL: None (expected P) for 87.754.K54.AK754 (hcp: 10 lp: 11 sp: 11), history: P P 1N P 2C P 2D (subtest of P P 1N P 2C P 2D P 2N P 3N)
FAIL: None (expected P) for 87.754.K54.AK754 (hcp: 10 lp: 11 sp: 11), history: P P 1N (subtest of P P 1N P 2C P 2D P 2N P 3N)
FAIL: None (expected P) for A642.53.973.AT98 (hcp: 8 lp: 8 sp: 9), history: P 1D P 1S P 1N P
FAIL: None (expected P) for KJ52.K92.AK84.J5 (hcp: 15 lp: 15 sp: 15), history: 1D 1N P 2C P 2H P 3H P
FAIL: None (expected 2H) for KJ52.K92.AK84.J5 (hcp: 15 lp: 15 sp: 15), history: 1D 1N P 2C P (subtest of 1D 1N P 2C P 2H P 3H P)
FAIL: None (expected 1N) for KJ52.K92.AK84.J5 (hcp: 15 lp: 15 sp: 15), history: 1D (subtest of 1D 1N P 2C P 2H P 3H P)
FAIL: None (expected 6N) for K4.AKQJ94.87.A96 (hcp: 17 lp: 19 sp: 19), history: 1D P 2H P
FAIL: 1S (expected X) for K76.2.J975.AT942 (hcp: 8 lp: 9 sp: 11), history: 1C 1D
FAIL: None (expected 3S) for 75.J5.82.AKQJ753 (hcp: 11 lp: 14 sp: 13), history: 1H P 2C
FAIL: None (expected P) for AKQ643.KQ76.9.72 (hcp: 14 lp: 16 sp: 18), history: P P 1C P 1S P 2C P 3C P
FAIL: 4S (expected 3N) for AK83.8652.8.AJ73 (hcp: 12 lp: 12 sp: 15), history: 1D P 1S P 1N P 2N P 3S P
FAIL: None (expected 2N) for AK83.8652.8.AJ73 (hcp: 12 lp: 12 sp: 15), history: 1D P 1S P 1N P (subtest of 1D P 1S P 1N P 2N P 3S P)
FAIL: 1D (expected P) for QJ973.A8742.A.75 (hcp: 11 lp: 13 sp: 15), history: P P P
FAIL: None (expected P) for A64.J63.Q953.Q54 (hcp: 9 lp: 9 sp: 9), history: P P P 1N P 2C P 2S P 2N P 3N P
FAIL: None (expected 2N) for A64.J63.Q953.Q54 (hcp: 9 lp: 9 sp: 9), history: P P P 1N P 2C P 2S P (subtest of P P P 1N P 2C P 2S P 2N P 3N P)
FAIL: None (expected P) for A64.J63.Q953.Q54 (hcp: 9 lp: 9 sp: 9), history: P (subtest of P P P 1N P 2C P 2S P 2N P 3N P)
FAIL: None (expected 4S) for A7.K.QT6.KJ98543 (hcp: 13 lp: 16 sp: 14), history: 1C P 1S P 1N P
FAIL: None (expected 3H) for J7542.A9.J9843.7 (hcp: 6 lp: 8 sp: 10), history: 1S 1N 2S P P X P
FAIL: None (expected P) for J7542.A9.J9843.7 (hcp: 6 lp: 8 sp: 10), history: 1S 1N 2S (subtest of 1S 1N 2S P P X P)
FAIL: None (expected P) for AJ93.T874.K3.Q75 (hcp: 10 lp: 10 sp: 11), history: P 1C P 1H P 1N P 4H
FAIL: None (expected P) for AJ93.T874.K3.Q75 (hcp: 10 lp: 10 sp: 11), history: P 1C P 1H (subtest of P 1C P 1H P 1N P 4H)
FAIL: None (expected P) for AJ93.T874.K3.Q75 (hcp: 10 lp: 10 sp: 11), history:  (subtest of P 1C P 1H P 1N P 4H)
FAIL: None (expected 4C) for AKQ8.KJ7.T8.AQ87 (hcp: 19 lp: 19 sp: 20), history: 1H P 1S P 2D P
FAIL: None (expected 2D) for K9.J962.62.AT863 (hcp: 8 lp: 9 sp: 10), history: P P 1S X P
FAIL: None (expected P) for K9.J962.62.AT863 (hcp: 8 lp: 9 sp: 10), history: P (subtest of P P 1S X P)
FAIL: None (expected 2D) for KJ3.T96.QT865.J4 (hcp: 7 lp: 8 sp: 7), history: 1D P 1H P 2C P
FAIL: None (expected P) for Q632.JT52.743.86 (hcp: 3 lp: 3 sp: 4), history: 1S 2S P 2N P 3C P
FAIL: None (expected 2N) for Q632.JT52.743.86 (hcp: 3 lp: 3 sp: 4), history: 1S 2S P (subtest of 1S 2S P 2N P 3C P)
FAIL: None (expected P) for Q632.JT52.743.86 (hcp: 3 lp: 3 sp: 4), history: 1S 2S P 2N P 3D P
FAIL: None (expected 3C) for KJ984.93.KJ986.K (hcp: 11 lp: 13 sp: 12), history: 1S 2S P 2N P
FAIL: None (expected 2S) for KJ984.93.KJ986.K (hcp: 11 lp: 13 sp: 12), history: 1S (subtest of 1S 2S P 2N P)
FAIL: None (expected 3D) for 93.KJ984.KJ986.K (hcp: 11 lp: 13 sp: 12), history: 1S 2S P 2N P
FAIL: None (expected 2S) for 93.KJ984.KJ986.K (hcp: 11 lp: 13 sp: 12), history: 1S (subtest of 1S 2S P 2N P)
FAIL: None (expected 4H) for K654.AQ.864.T653 (hcp: 9 lp: 9 sp: 8), history: 2D X P 3C P 3H P
FAIL: None (expected 3C) for K654.AQ.864.T653 (hcp: 9 lp: 9 sp: 8), history: 2D X P (subtest of 2D X P 3C P 3H P)
FAIL: None (expected 3H) for 85.T.KJ43.KQ9752 (hcp: 9 lp: 11 sp: 13), history: 1D 2S P 2N P
FAIL: 1S (expected 2S) for 85.T.KJ43.KQ9752 (hcp: 9 lp: 11 sp: 13), history: 1D (subtest of 1D 2S P 2N P)
FAIL: None (expected 4S) for KQJT3.864.AQ9.AT (hcp: 16 lp: 17 sp: 17), history: 1D 2S P 2N P 3H P
FAIL: None (expected 2N) for KQJT3.864.AQ9.AT (hcp: 16 lp: 17 sp: 17), history: 1D 2S P (subtest of 1D 2S P 2N P 3H P)
FAIL: None (expected 4S) for KQJT3.864.AQ9.AT (hcp: 16 lp: 17 sp: 17), history: 1D 2S P 2N P 3N P
FAIL: None (expected 1N) for QT8.KQ632.86.T97 (hcp: 7 lp: 8 sp: 8), history: P P 1C P 1D P 1H P
FAIL: None (expected P) for QT8.KQ632.86.T97 (hcp: 7 lp: 8 sp: 8), history:  (subtest of P P 1C P 1D P 1H P)
FAIL: None (expected 3S) for JT87.A732..KQJ72 (hcp: 11 lp: 12 sp: 16), history: 1D 1S P 2D P
FAIL: None (expected X) for AJT95.AK4.K93.K6 (hcp: 18 lp: 19 sp: 19), history: 1S
FAIL: None (expected 5N) for AQJT9.AQT3.5.T52 (hcp: 13 lp: 14 sp: 16), history: 2S X P 3C P 3H P
FAIL: None (expected 3C) for AQJT9.AQT3.5.T52 (hcp: 13 lp: 14 sp: 16), history: 2S X P (subtest of 2S X P 3C P 3H P)
FAIL: None (expected P) for KQ986.K.AK7.J942 (hcp: 16 lp: 17 sp: 16), history: 1N P P
FAIL: None (expected P) for K83.Q.K75432.QJ6 (hcp: 11 lp: 13 sp: 12), history: 1D P 1H P 1S P 3H P 3N P
FAIL: None (expected 3H) for K83.Q.K75432.QJ6 (hcp: 11 lp: 13 sp: 12), history: 1D P 1H P 1S P (subtest of 1D P 1H P 1S P 3H P 3N P)
FAIL: None (expected 6N) for KQ4.KJ.K84.KQ973 (hcp: 17 lp: 18 sp: 17), history: P 1N P 2C P 2S P 5N P
FAIL: None (expected 6N) for QJT4.AQJ.765.AQJ (hcp: 17 lp: 17 sp: 17), history: 1N P 4N P
FAIL: None (expected P) for AJT8.J8.K52.KJ83 (hcp: 13 lp: 13 sp: 13), history: P 1C 1D 3C 3D
FAIL: None (expected P) for A8763.432.K6.763 (hcp: 7 lp: 8 sp: 8), history: 1S 2S P 2N P 3D P
FAIL: None (expected 2N) for A8763.432.K6.763 (hcp: 7 lp: 8 sp: 8), history: 1S 2S P (subtest of 1S 2S P 2N P 3D P)
WARNING: Multiple calls match and have maximal priority: ['3D', '2S'] from rules: [Rule(SuitedToPlay()), Rule(ForcedRebidOriginalSuitByOpener())]
FAIL: None (expected 3D) for 5.AJT9.Q85.AQ875 (hcp: 13 lp: 14 sp: 16), history: P P 1S P 2D P
FAIL: None (expected P) for AT9.Q97652..AJ64 (hcp: 11 lp: 13 sp: 16), history: 1D P 1S P 2S P 4S P
FAIL: 2D (expected 2S) for AT9.Q97652..AJ64 (hcp: 11 lp: 13 sp: 16), history: 1D P 1S P (subtest of 1D P 1S P 2S P 4S P)
FAIL: None (expected P) for A742.QJ765.Q4.Q4 (hcp: 11 lp: 12 sp: 9), history: P 1D P 2C P 3C P 3N P
FAIL: 2D (expected 3C) for A742.QJ765.Q4.Q4 (hcp: 11 lp: 12 sp: 9), history: P 1D P 2C P (subtest of P 1D P 2C P 3C P 3N P)
FAIL: None (expected 3N) for A642.AQJ42..K986 (hcp: 14 lp: 15 sp: 19), history: 1D X 1H P 1S P 2N P
FAIL: 2C (expected 1S) for A642.AQJ42..K986 (hcp: 14 lp: 15 sp: 19), history: 1D X 1H P (subtest of 1D X 1H P 1S P 2N P)
FAIL: None (expected P) for JT873.K5.AK72.74 (hcp: 11 lp: 12 sp: 13), history: 1D X 1H P 1S P 2N P 3N P
FAIL: None (expected 2N) for JT873.K5.AK72.74 (hcp: 11 lp: 12 sp: 13), history: 1D X 1H P 1S P (subtest of 1D X 1H P 1S P 2N P 3N P)
FAIL: None (expected 2C) for AQT972.64.T6.K86 (hcp: 9 lp: 11 sp: 11), history: P P 1H
FAIL: None (expected 1D) for 432.AKQJ.432.432 (hcp: 10 lp: 10 sp: 10), history: 1C
FAIL: None (expected P) for KQT8.AK7432.9.K3 (hcp: 15 lp: 17 sp: 19), history: 1D 1H 2C 4H
FAIL: None (expected 4D) for AK.K83.QJT76.986 (hcp: 13 lp: 14 sp: 14), history: 3D P
FAIL: None (expected P) for AJ64.Q962.T7.983 (hcp: 7 lp: 7 sp: 8), history: 1N P
FAIL: None (expected P) for 3.KQ952.T732.A84 (hcp: 9 lp: 10 sp: 12), history: P 1H P 3H P 4H P
FAIL: 2H (expected 3H) for 3.KQ952.T732.A84 (hcp: 9 lp: 10 sp: 12), history: P 1H P (subtest of P 1H P 3H P 4H P)
FAIL: None (expected P) for T954.952.T863.82 (hcp: 0 lp: 0 sp: 1), history: 2C P 2D P 2S P 3C P P
FAIL: None (expected P) for T954.952.T863.82 (hcp: 0 lp: 0 sp: 1), history: 2C P 2D P 2S (subtest of 2C P 2D P 2S P 3C P P)
FAIL: None (expected P) for T954.952.T863.82 (hcp: 0 lp: 0 sp: 1), history: 2C (subtest of 2C P 2D P 2S P 3C P P)
FAIL: None (expected 3N) for AQ8.532.AT985.96 (hcp: 10 lp: 11 sp: 11), history: 1S P 2H P 3D P
FAIL: None (expected 3H) for 876.A3.AT9852.Q6 (hcp: 10 lp: 12 sp: 10), history: 1S P 2H P 3D P
FAIL: None (expected 3N) for 876.A32.AT985.Q6 (hcp: 10 lp: 11 sp: 9), history: 1S P 2H P 3D P
FAIL: None (expected P) for AQ852.KQ7.7652.J (hcp: 12 lp: 13 sp: 14), history: P 1C 1H 1S P 1N P 2S P
FAIL: None (expected 3C) for 876.432.K985.876 (hcp: 3 lp: 3 sp: 3), history: 2C P 2D P 2N P
FAIL: None (expected 2D) for 876.432.K985.876 (hcp: 3 lp: 3 sp: 3), history: 2C P (subtest of 2C P 2D P 2N P)
FAIL: None (expected P) for J64.K7.AKQ94.AQ9 (hcp: 19 lp: 20 sp: 20), history: P P P 1H P 1S P 2N P 3N P
FAIL: 1N (expected 2N) for J64.K7.AKQ94.AQ9 (hcp: 19 lp: 20 sp: 20), history: P P P 1H P 1S P (subtest of P P P 1H P 1S P 2N P 3N P)
FAIL: None (expected 5C) for AKQJT4.2.KT2.J98 (hcp: 14 lp: 16 sp: 17), history: P 1D 2S 3C P 3D P
FAIL: None (expected 3C) for AKQJT4.2.KT2.J98 (hcp: 14 lp: 16 sp: 17), history: P 1D 2S (subtest of P 1D 2S 3C P 3D P)
FAIL: None (expected 3D) for .AQ986543.A74.74 (hcp: 10 lp: 14 sp: 16), history: P 1D 2S 3C P
FAIL: None (expected P) for JT.73.KQ76542.86 (hcp: 6 lp: 9 sp: 8), history: P 1S 2D
FAIL: None (expected P) for J.QJ.KQ854.AQJ53 (hcp: 16 lp: 18 sp: 16), history: P 1S P 1N P 2H P 2S P
FAIL: None (expected 2N) for J2.AQ84.T9432.J7 (hcp: 8 lp: 9 sp: 8), history: P P 1C 1N P 2D P 2H P
FAIL: None (expected 2D) for J2.AQ84.T9432.J7 (hcp: 8 lp: 9 sp: 8), history: P P 1C 1N P (subtest of P P 1C 1N P 2D P 2H P)
FAIL: None (expected P) for J2.AQ84.T9432.J7 (hcp: 8 lp: 9 sp: 8), history: P (subtest of P P 1C 1N P 2D P 2H P)
FAIL: 3S (expected 2C) for A82.AK8.Q874.T42 (hcp: 13 lp: 13 sp: 13), history: 1S P
FAIL: None (expected 1N) for AK2.AK8.874.QT42 (hcp: 16 lp: 16 sp: 16), history: 1C P 1S
FAIL: None (expected 2D) for 6.KQJ985432..AQ8 (hcp: 12 lp: 17 sp: 20), history: 1H P 1S
FAIL: None (expected X) for AK7432.543.QJ9.5 (hcp: 10 lp: 12 sp: 13), history: 1S 2C 2S P P
FAIL: None (expected 2C) for AK7432.543.QJ9.5 (hcp: 10 lp: 12 sp: 13), history: 1S (subtest of 1S 2C 2S P P)
FAIL: None (expected P) for 3.AK954.A985.AK5 (hcp: 18 lp: 19 sp: 21), history: P 1D 1H P P X P 1S P
FAIL: None (expected X) for 3.AK954.A985.AK5 (hcp: 18 lp: 19 sp: 21), history: P 1D 1H P P (subtest of P 1D 1H P P X P 1S P)
FAIL: None (expected 2N) for K42.AJT7.QT8.T63 (hcp: 10 lp: 10 sp: 10), history: P 1N P
FAIL: None (expected P) for AT6.K82.A64.AQ87 (hcp: 17 lp: 17 sp: 17), history: P 1N P 2N P
FAIL: None (expected 2H) for KT54.KJ73.KJT6.Q (hcp: 13 lp: 13 sp: 14), history: 1C 2C P
FAIL: None (expected 4H) for J42.AT9.987632.5 (hcp: 5 lp: 7 sp: 8), history: 1D 1H 1S
FAIL: None (expected 4S) for AK742.A.T972.Q63 (hcp: 13 lp: 14 sp: 16), history: 1C P 1S P 1N P 3S P
FAIL: None (expected 2H) for 732.A62.KQ964.J7 (hcp: 10 lp: 11 sp: 10), history: P P 1D 1S P
FAIL: None (expected P) for 732.A62.KQ964.J7 (hcp: 10 lp: 11 sp: 10), history: P (subtest of P P 1D 1S P)
FAIL: None (expected P) for 5.9643.K7542.QJ5 (hcp: 6 lp: 7 sp: 9), history: 1N P 2D P 2H P
FAIL: None (expected 4S) for AKQ852.K8.T.KJ93 (hcp: 16 lp: 18 sp: 20), history: 1S P 2N P 3H P
WARNING: Multiple calls match and have maximal priority: ['3S', '5S'] from rules: [Rule(MajorLimitRaise()), Rule(SuitedToPlay())]
FAIL: None (expected 2N) for AKQ852.K8.T.KJ93 (hcp: 16 lp: 18 sp: 20), history: 1S P (subtest of 1S P 2N P 3H P)
FAIL: None (expected 4H) for J5.KJ7.AKQ74.963 (hcp: 14 lp: 15 sp: 14), history: 1H X 2N P
FAIL: None (expected 3H) for AT8.J965.K85.Q97 (hcp: 10 lp: 10 sp: 10), history: 1D 2N P
FAIL: None (expected 2C) for A96432.5.KJ8.AQJ (hcp: 15 lp: 17 sp: 18), history: P 1D
FAIL: None (expected 2N) for .AQ964.J9752.Q75 (hcp: 9 lp: 11 sp: 14), history: P 1N P 2D P 2H P
FAIL: None (expected P) for AQ72.AT82.32.K74 (hcp: 13 lp: 13 sp: 14), history: P 1D P 1S P 2C P 2D P
FAIL: None (expected X) for 84.KT9765.4.A763 (hcp: 7 lp: 9 sp: 11), history: 1H 2C
FAIL: None (expected 1N) for Q62.T7.KT982.A75 (hcp: 9 lp: 10 sp: 10), history: P P 1D P 1H P 1S P
FAIL: None (expected P) for Q62.T7.KT982.A75 (hcp: 9 lp: 10 sp: 10), history:  (subtest of P P 1D P 1H P 1S P)
FAIL: None (expected 2N) for T973.AKQ3.Q.KQ43 (hcp: 16 lp: 16 sp: 17), history: P P 1D P 1H P 1S P 1N P
FAIL: 2C (expected 1S) for T973.AKQ3.Q.KQ43 (hcp: 16 lp: 16 sp: 17), history: P P 1D P 1H P (subtest of P P 1D P 1H P 1S P 1N P)
FAIL: None (expected 3N) for K7.Q76.AJT84.K98 (hcp: 13 lp: 14 sp: 14), history: P 1C P 1H P 1S P
WARNING: Multiple calls match and have maximal priority: ['3S', '5S'] from rules: [Rule(MajorLimitRaise()), Rule(SuitedToPlay())]
FAIL: None (expected 3N) for KQ8.K62.Q432.AK8 (hcp: 17 lp: 17 sp: 17), history: P 1S P
FAIL: None (expected 5D) for AKT964.975.7.965 (hcp: 7 lp: 9 sp: 10), history: 2C P 3C P 4N P
FAIL: None (expected 3C) for AKT964.975.7.965 (hcp: 7 lp: 9 sp: 10), history: 2C P (subtest of 2C P 3C P 4N P)
FAIL: 3H (expected 2N) for AK.AK54.98.KQJ76 (hcp: 20 lp: 21 sp: 22), history: 2H P
FAIL: None (expected X) for AKQ5.KJ93.AQ97.4 (hcp: 19 lp: 19 sp: 22), history: 1S X 2S P P
FAIL: None (expected X) for AKQ5.KJ93.AQ97.4 (hcp: 19 lp: 19 sp: 22), history: 1S (subtest of 1S X 2S P P)
FAIL: None (expected 3S) for Q4.K32.QJT8.AK94 (hcp: 15 lp: 15 sp: 14), history: P P P 1N P 2C P 2H P 2N P
FAIL: None (expected P) for KJ64.9.K6.KT7542 (hcp: 10 lp: 12 sp: 14), history: 1S P 2C P 3C P 3S P 4S P
FAIL: 3S (expected 2C) for KJ64.9.K6.KT7542 (hcp: 10 lp: 12 sp: 14), history: 1S P (subtest of 1S P 2C P 3C P 3S P 4S P)
FAIL: None (expected P) for AQ7.AJT9762.5.Q4 (hcp: 13 lp: 16 sp: 15), history: P 1H P 2D P 2H P 3D P 3N P
FAIL: None (expected 3D) for AQ7.AJT9762.5.Q4 (hcp: 13 lp: 16 sp: 15), history: P 1H P 2D P 2H P (subtest of P 1H P 2D P 2H P 3D P 3N P)
FAIL: 4H (expected 3H) for QT62.Q8.J94.KT76 (hcp: 8 lp: 8 sp: 7), history: P P P 1H P 2H P 3D P
FAIL: None (expected P) for QT62.Q8.J94.KT76 (hcp: 8 lp: 8 sp: 7), history: P (subtest of P P P 1H P 2H P 3D P)
FAIL: None (expected 2D) for J83.AQJ8.72.Q763 (hcp: 10 lp: 10 sp: 11), history: P P 1D P 1S P 1N P
FAIL: None (expected P) for J83.AQJ8.72.Q763 (hcp: 10 lp: 10 sp: 11), history:  (subtest of P P 1D P 1S P 1N P)
FAIL: 2H (expected 3H) for AK.K8.AKT762.953 (hcp: 17 lp: 19 sp: 19), history: P P 1H P 2C P
FAIL: None (expected P) for 982.AK4.Q8.AJT53 (hcp: 14 lp: 15 sp: 13), history: P P 1S 1N P 2D
FAIL: None (expected P) for T6543.2.JT6432.2 (hcp: 1 lp: 4 sp: 7), history: P P 1S 1N P 2D 2S P P
FAIL: None (expected 2D) for T6543.2.JT6432.2 (hcp: 1 lp: 4 sp: 7), history: P P 1S 1N P (subtest of P P 1S 1N P 2D 2S P P)
FAIL: None (expected P) for T6543.2.JT6432.2 (hcp: 1 lp: 4 sp: 7), history: P (subtest of P P 1S 1N P 2D 2S P P)
FAIL: None (expected 4H) for 6.A74.Q96532.K85 (hcp: 9 lp: 11 sp: 12), history: P P 1S 1N P 2D P 3D P
FAIL: None (expected 2D) for 6.A74.Q96532.K85 (hcp: 9 lp: 11 sp: 12), history: P P 1S 1N P (subtest of P P 1S 1N P 2D P 3D P)
FAIL: None (expected P) for 6.A74.Q96532.K85 (hcp: 9 lp: 11 sp: 12), history: P (subtest of P P 1S 1N P 2D P 3D P)
FAIL: None (expected 3D) for AT62.J7652.J5.96 (hcp: 6 lp: 7 sp: 7), history: 1S X 2S P P X P
FAIL: None (expected P) for AT62.J7652.J5.96 (hcp: 6 lp: 7 sp: 7), history: 1S X 2S (subtest of 1S X 2S P P X P)
FAIL: None (expected 2S) for T8.KJ7.Q74.Q8654 (hcp: 8 lp: 9 sp: 9), history: P P P 1D P 2C P 2D P P X P
FAIL: None (expected P) for T8.KJ7.Q74.Q8654 (hcp: 8 lp: 9 sp: 9), history: P P P 1D P 2C P 2D (subtest of P P P 1D P 2C P 2D P P X P)
FAIL: 1S (expected P) for T8.KJ7.Q74.Q8654 (hcp: 8 lp: 9 sp: 9), history: P P P 1D (subtest of P P P 1D P 2C P 2D P P X P)
FAIL: None (expected P) for T8.KJ7.Q74.Q8654 (hcp: 8 lp: 9 sp: 9), history:  (subtest of P P P 1D P 2C P 2D P P X P)
FAIL: None (expected P) for 96.87.J653.AQT94 (hcp: 7 lp: 8 sp: 9), history:  (subtest of P P 1D P)
FAIL: None (expected 3S) for A5.AK98765.5.KJ7 (hcp: 15 lp: 18 sp: 19), history: P 1D P 1S P 2D P 2N P
FAIL: 4D (expected P) for AQ72.AKJ53.A82.5 (hcp: 18 lp: 19 sp: 21), history: P 1D 1S 1N P 2C P 2D P
FAIL: None (expected P) for A54.QT5.J743.QJ7 (hcp: 10 lp: 10 sp: 10), history: P P 1N P 2C P 2S P 2N P 3N P
FAIL: None (expected 2N) for A54.QT5.J743.QJ7 (hcp: 10 lp: 10 sp: 10), history: P P 1N P 2C P 2S P (subtest of P P 1N P 2C P 2S P 2N P 3N P)
FAIL: None (expected P) for A54.QT5.J743.QJ7 (hcp: 10 lp: 10 sp: 10), history:  (subtest of P P 1N P 2C P 2S P 2N P 3N P)
FAIL: None (expected P) for J.AQ972.T5.JT964 (hcp: 8 lp: 10 sp: 11), history: 1H 2H 3C 4S P
FAIL: 1S (expected 2H) for J.AQ972.T5.JT964 (hcp: 8 lp: 10 sp: 11), history: 1H (subtest of 1H 2H 3C 4S P)
FAIL: None (expected X) for 8532.A854.A74.AK (hcp: 15 lp: 15 sp: 16), history: P 1H 2S P 3S P 4C 4H P P 5C
FAIL: 3H (expected P) for 8532.A854.A74.AK (hcp: 15 lp: 15 sp: 16), history: P 1H 2S (subtest of P 1H 2S P 3S P 4C 4H P P 5C)
FAIL: None (expected 2D) for 83.KQ732.Q2.AKJ9 (hcp: 15 lp: 16 sp: 15), history: P 1C 1D P P 1H 1S P P X
FAIL: None (expected 1S) for 83.KQ732.Q2.AKJ9 (hcp: 15 lp: 16 sp: 15), history: P 1C 1D P P 1H (subtest of P 1C 1D P P 1H 1S P P X)
FAIL: None (expected P) for 94.932.QT95.K872 (hcp: 5 lp: 5 sp: 6), history: 2C P P
FAIL: 2S (expected 3S) for A853.K.K2.KJT943 (hcp: 14 lp: 16 sp: 15), history: P 1S P 2D P
FAIL: None (expected X) for 9.AKQT63.AQ.K865 (hcp: 18 lp: 20 sp: 20), history: 2H X 4H P P
FAIL: None (expected X) for 9.AKQT63.AQ.K865 (hcp: 18 lp: 20 sp: 20), history: 2H (subtest of 2H X 4H P P)
FAIL: None (expected P) for 875.K8752.Q6.986 (hcp: 5 lp: 6 sp: 4), history: 1C X P 1D 1S 2N P
FAIL: None (expected 1D) for 875.K8752.Q6.986 (hcp: 5 lp: 6 sp: 4), history: 1C X P (subtest of 1C X P 1D 1S 2N P)
FAIL: None (expected 3D) for AJ6532.T73.J6.86 (hcp: 6 lp: 8 sp: 7), history: 1C 2N P
FAIL: None (expected 2N) for .K54.A9842.Q9543 (hcp: 9 lp: 11 sp: 14), history: P P 1D P 1S P 2C P
FAIL: None (expected P) for .K54.A9842.Q9543 (hcp: 9 lp: 11 sp: 14), history:  (subtest of P P 1D P 1S P 2C P)
FAIL: None (expected 3N) for A72.QJ65.AJ.K875 (hcp: 15 lp: 15 sp: 15), history: 1N P 2C P 2D P
FAIL: None (expected 2S) for J98652.942.T.AKQ (hcp: 10 lp: 12 sp: 13), history: P 1D 2D P
FAIL: None (expected P) for J98652.942.T.AKQ (hcp: 10 lp: 12 sp: 13), history:  (subtest of P 1D 2D P)
FAIL: None (expected P) for .T743.AKJ63.AQJ4 (hcp: 15 lp: 16 sp: 20), history: P 1H 4C P P
FAIL: None (expected 4C) for K9874.3.AQ.AKQ72 (hcp: 18 lp: 20 sp: 20), history: P 1H 2H P 2N P
FAIL: 1S (expected 2H) for K9874.3.AQ.AKQ72 (hcp: 18 lp: 20 sp: 20), history: P 1H (subtest of P 1H 2H P 2N P)
FAIL: None (expected 4S) for Q5.962.AKQ65.AQ2 (hcp: 17 lp: 18 sp: 16), history: 1N P 2H P 2S P 2N P
FAIL: None (expected 3D) for T32.Q63.KQJ986.2 (hcp: 8 lp: 10 sp: 11), history: P 2H P 2N P
FAIL: None (expected P) for KT94.83.AT9654.T (hcp: 7 lp: 9 sp: 11), history: P P P 1C P 1H P 1S P 2H P 2N P
FAIL: None (expected 2H) for KT94.83.AT9654.T (hcp: 7 lp: 9 sp: 11), history: P P P 1C P 1H P 1S P (subtest of P P P 1C P 1H P 1S P 2H P 2N P)
FAIL: None (expected P) for KT94.83.AT9654.T (hcp: 7 lp: 9 sp: 11), history: P (subtest of P P P 1C P 1H P 1S P 2H P 2N P)
FAIL: None (expected P) for AQ73.AT6.QJ.QJ63 (hcp: 16 lp: 16 sp: 14), history: 1H P 2H X P 3C P
FAIL: None (expected X) for AQ73.AT6.QJ.QJ63 (hcp: 16 lp: 16 sp: 14), history: 1H P 2H (subtest of 1H P 2H X P 3C P)
FAIL: None (expected 3C) for K83.54.8632.A643 (hcp: 7 lp: 7 sp: 8), history: 1S P 2H X P
FAIL: None (expected P) for K83.54.8632.A643 (hcp: 7 lp: 7 sp: 8), history: 1S (subtest of 1S P 2H X P)
FAIL: None (expected P) for K5.J86532.K6.AJ8 (hcp: 12 lp: 14 sp: 14), history: P P P 1D P 1S P 2D P 3D P
FAIL: None (expected X) for AKQ76..AT32.AT84 (hcp: 17 lp: 18 sp: 22), history: P P 1N
FAIL: None (expected X) for AT6.KJ864.A4.A42 (hcp: 16 lp: 17 sp: 17), history: P 2H
FAIL: None (expected 2N) for 962.863.KQJ7.KJ7 (hcp: 10 lp: 10 sp: 10), history: P P 1D 1S X P 2C P
FAIL: 1N (expected X) for 962.863.KQJ7.KJ7 (hcp: 10 lp: 10 sp: 10), history: P P 1D 1S (subtest of P P 1D 1S X P 2C P)
FAIL: None (expected P) for 962.863.KQJ7.KJ7 (hcp: 10 lp: 10 sp: 10), history:  (subtest of P P 1D 1S X P 2C P)
FAIL: None (expected 3N) for AKJ.T53.KQ65.KJ2 (hcp: 17 lp: 17 sp: 17), history: P 1N P 2C P 2H P 2N P
FAIL: 3H (expected 2N) for K.K7.KJ98542.QT8 (hcp: 12 lp: 15 sp: 13), history: 1H P
FAIL: None (expected 1N) for AKT4.AT.A82.J876 (hcp: 16 lp: 16 sp: 17), history: 1C P P
Pass 131 of 369 hands

test_negative_double:
FAIL: None (expected X) for 74.876.KQ73.A863 (hcp: 9 lp: 9 sp: 10), history: 1D 2C
FAIL: 1N (expected X) for 87.A864.K9653.76 (hcp: 7 lp: 8 sp: 9), history: 1C 1S
FAIL: 1N (expected X) for 9872.K64.K875.63 (hcp: 6 lp: 6 sp: 7), history: 1C 1S
FAIL: None (expected P) for 73.J986.J53.A864 (hcp: 6 lp: 6 sp: 7), history: 1C 2H
FAIL: 1S (expected X) for 64.Q965.984.KQ75 (hcp: 7 lp: 7 sp: 8), history: 1C 1H
FAIL: None (expected P) for 4.A3.KQ65.KJT865 (hcp: 13 lp: 15 sp: 17), history: 1C 1S P P X P
FAIL: 1N (expected P) for 4.A3.KQ65.KJT865 (hcp: 13 lp: 15 sp: 17), history: 1C 1S (subtest of 1C 1S P P X P)
FAIL: None (expected 3H) for KJ52.K9864..AQ64 (hcp: 13 lp: 14 sp: 18), history: 1C 2H X P 2S P
FAIL: None (expected X) for KJ52.K9864..AQ64 (hcp: 13 lp: 14 sp: 18), history: 1C 2H (subtest of 1C 2H X P 2S P)
FAIL: None (expected 3H) for KJ52.K9864..AQ64 (hcp: 13 lp: 14 sp: 18), history: 1C 2H X P 3C P
FAIL: None (expected 3H) for KJ52.K9864..AQ64 (hcp: 13 lp: 14 sp: 18), history: 1C 2H X P 3D P
FAIL: None (expected 3N) for KJ3.86.AQT7.K963 (hcp: 13 lp: 13 sp: 14), history: 1D 2C X P 2D P
FAIL: None (expected X) for KJ3.86.AQT7.K963 (hcp: 13 lp: 13 sp: 14), history: 1D 2C (subtest of 1D 2C X P 2D P)
FAIL: None (expected 4H) for KJ3.86.AQT7.K963 (hcp: 13 lp: 13 sp: 14), history: 1D 2C X P 2H P
FAIL: None (expected 4S) for KJ3.86.AQT7.K963 (hcp: 13 lp: 13 sp: 14), history: 1D 2C X P 2S P
FAIL: None (expected 2N) for KJ4.T9.AJ74.Q875 (hcp: 11 lp: 11 sp: 12), history: 1D 2C X P 2D P
FAIL: None (expected X) for KJ4.T9.AJ74.Q875 (hcp: 11 lp: 11 sp: 12), history: 1D 2C (subtest of 1D 2C X P 2D P)
FAIL: None (expected 3H) for KJ4.T9.AJ74.Q875 (hcp: 11 lp: 11 sp: 12), history: 1D 2C X P 2H P
FAIL: None (expected 3S) for KJ4.T9.AJ74.Q875 (hcp: 11 lp: 11 sp: 12), history: 1D 2C X P 2S P
FAIL: 1N (expected 2D) for J5.AQ864.A54.K76 (hcp: 14 lp: 15 sp: 14), history: 1D 1S X P
FAIL: 1N (expected 3N) for KJ6.AQJ93.K5.AJ6 (hcp: 19 lp: 20 sp: 20), history: 1D 1S X P
FAIL: 1N (expected 2S) for AQ6.KQJ97.AQ76.5 (hcp: 18 lp: 19 sp: 21), history: 1D 1S X P
FAIL: 1N (expected 2H) for J43.KJ97.AQ76.Q7 (hcp: 13 lp: 13 sp: 12), history: 1D 1S X P
FAIL: 1N (expected 2H) for 62.AQ876.KJ97.A8 (hcp: 14 lp: 15 sp: 16), history: 1D 1S X P
FAIL: 1N (expected X) for KQ8.J9.Q8653.753 (hcp: 8 lp: 9 sp: 8), history: 1D 1S
FAIL: None (expected 2S) for A864.863.AQ.KT32 (hcp: 13 lp: 13 sp: 12), history: 1C 1D X 2D
FAIL: 1H (expected X) for J97.52.KJ74.QJ74 (hcp: 8 lp: 8 sp: 9), history: 1C 1D
Pass 10 of 37 hands

test_open_one_nt:
Pass 7 of 7 hands

test_open_two_nt:
Pass 1 of 1 hands

test_opener_rebid_after_a_limit_raise:
FAIL: None (expected P) for Q6.Q86.KT5.AQ982 (hcp: 13 lp: 14 sp: 12), history: 1S P 3S P
FAIL: None (expected 4S) for 6.KJ86.KT5.AQ982 (hcp: 13 lp: 14 sp: 16), history: 1S P 3S P
FAIL: 1N (expected 1S) for 98.Q86.KT5.AKQJ8 (hcp: 15 lp: 16 sp: 16), history:  (subtest of 1S P 3S P)
Pass 3 of 6 hands

test_overcalling_one_notrump:
FAIL: None (expected 2S) for Q52.K97.3.AQJ764 (hcp: 12 lp: 14 sp: 15), history: 1N 2C P 2D P
FAIL: None (expected 2C) for Q52.K97.3.AQJ764 (hcp: 12 lp: 14 sp: 15), history: 1N (subtest of 1N 2C P 2D P)
FAIL: None (expected 2D) for 3.86.AQT75.KQ632 (hcp: 11 lp: 13 sp: 15), history: 1N
FAIL: None (expected 2H) for AKJ42.T9.AQ875.5 (hcp: 14 lp: 16 sp: 18), history: 1N
FAIL: None (expected 2S) for .KQT73.642.AQJ84 (hcp: 12 lp: 14 sp: 17), history: 1N
FAIL: None (expected 2N) for KJT643.AQT62..87 (hcp: 10 lp: 13 sp: 16), history: 1N
FAIL: None (expected 3C) for AKJT742.Q97.65.5 (hcp: 10 lp: 13 sp: 14), history: 1N 2C P
FAIL: None (expected P) for AQJ7642.T9.3.852 (hcp: 7 lp: 10 sp: 11), history: 1N 2C P
FAIL: None (expected 2D) for 865.96.J984.Q632 (hcp: 3 lp: 3 sp: 4), history: 1N 2C P
FAIL: None (expected 2H) for 542.T9.AQJT65.53 (hcp: 7 lp: 9 sp: 9), history: 1N 2C P
FAIL: None (expected P) for 872.AQJT73.42.84 (hcp: 7 lp: 9 sp: 9), history: 1N 2D P
FAIL: None (expected 2S) for QT643.JT62.4.873 (hcp: 3 lp: 4 sp: 6), history: 1N 2D P
FAIL: None (expected 3H) for 9742.QJ7.QJ65.A3 (hcp: 10 lp: 10 sp: 11), history: 1N 2D P
FAIL: None (expected 2N) for T76432.QJT732.4. (hcp: 3 lp: 7 sp: 11), history: 1N 2D P
FAIL: None (expected 3C) for AKQT643.T62.4.73 (hcp: 9 lp: 12 sp: 13), history: 1N 2D P
FAIL: None (expected P) for Q872.T73.742.842 (hcp: 2 lp: 2 sp: 2), history: 1N 2H P
FAIL: None (expected 2N) for QT643.T962.4.965 (hcp: 2 lp: 3 sp: 5), history: 1N 2H P
FAIL: None (expected 3H) for A742.QJ7.QT65.83 (hcp: 9 lp: 9 sp: 10), history: 1N 2H P
FAIL: None (expected 2S) for 76.72.42.KQT9843 (hcp: 5 lp: 8 sp: 8), history: 1N 2H P
FAIL: None (expected 3H) for AK43.T62.KT43.73 (hcp: 10 lp: 10 sp: 11), history: 1N 2H P 2N P 3C P
FAIL: None (expected 2N) for AK43.T62.KT43.73 (hcp: 10 lp: 10 sp: 11), history: 1N 2H P (subtest of 1N 2H P 2N P 3C P)
FAIL: None (expected 3H) for AK43.T62.KT43.73 (hcp: 10 lp: 10 sp: 11), history: 1N 2H P 2N P 3D P
Pass 0 of 22 hands

test_overcalls:
FAIL: None (expected P) for T98.872.KJ743.T9 (hcp: 4 lp: 5 sp: 5), history: 1C
FAIL: 1S (expected P) for AKT.53.KT8.98542 (hcp: 10 lp: 11 sp: 11), history: 1H
FAIL: None (expected 2S) for AKJ.Q84.6.AKJT73 (hcp: 18 lp: 20 sp: 21), history: 1H X P 2C P
FAIL: 1S (expected X) for AKJ.Q84.6.AKJT73 (hcp: 18 lp: 20 sp: 21), history: 1H (subtest of 1H X P 2C P)
FAIL: None (expected 2S) for AKJ.Q84.6.AKJT73 (hcp: 18 lp: 20 sp: 21), history: 1H X P 2D P
FAIL: None (expected P) for K8.76.AQ953.QJT2 (hcp: 12 lp: 13 sp: 14), history: 1S
FAIL: None (expected 2H) for QJT2.76.AQ953.K8 (hcp: 12 lp: 13 sp: 14), history: 1S
FAIL: None (expected P) for QJT2.76.AQ953.K8 (hcp: 12 lp: 13 sp: 14), history: 1S
FAIL: None (expected 2H) for 53.A8.KQJ873.975 (hcp: 10 lp: 12 sp: 12), history: 1S
FAIL: None (expected 2H) for KQ8765.8.AQT95.9 (hcp: 11 lp: 14 sp: 17), history: 1S
FAIL: 1H (expected 1N) for KQ4.AQ8.Q9873.K2 (hcp: 16 lp: 17 sp: 17), history: 1C
FAIL: 1H (expected 1N) for KQ4.AQ8.Q9873.K2 (hcp: 16 lp: 17 sp: 17), history: 1D
FAIL: None (expected 1N) for KQ4.AQ8.Q9873.K2 (hcp: 16 lp: 17 sp: 17), history: 1H
FAIL: None (expected 2H) for KQ4.K98.KQ873.K2 (hcp: 16 lp: 17 sp: 17), history: 1S
FAIL: 1H (expected 1N) for KQ4.A98.QJ873.K2 (hcp: 15 lp: 16 sp: 16), history: 1C
FAIL: None (expected 3H) for J63.Q843.KT87.J5 (hcp: 7 lp: 7 sp: 7), history: 1C 1H P
FAIL: None (expected 2H) for J63.Q843.KT8.J75 (hcp: 7 lp: 7 sp: 7), history: 1C 1H P
FAIL: None (expected 2C) for 63.Q843.AT87.KQ5 (hcp: 11 lp: 11 sp: 12), history: 1C 1H P
FAIL: None (expected 2C) for K7.Q876.KJ75.KQ5 (hcp: 14 lp: 14 sp: 15), history: 1C 1H P
FAIL: None (expected 3H) for K7.Q876.KJ75.KQ5 (hcp: 14 lp: 14 sp: 15), history: 1C 1H P 2C P 2H P
FAIL: 1H (expected 2H) for J63.K43.KQT874.5 (hcp: 9 lp: 11 sp: 12), history: 1D
FAIL: 1H (expected 3H) for 6.Q84.AQT8764.65 (hcp: 8 lp: 11 sp: 12), history: 1D
FAIL: 1H (expected 4H) for 874..AQT87642.Q5 (hcp: 8 lp: 12 sp: 12), history: 1D
Pass 5 of 28 hands

test_preemption:
FAIL: 2S (expected P) for 4.Q765.83.KQT932 (hcp: 7 lp: 9 sp: 11), history: P P P
FAIL: None (expected P) for Q98.JT8.53.AKT95 (hcp: 10 lp: 11 sp: 11), history: 
FAIL: None (expected P) for Q98.JT8.53.AKT95 (hcp: 10 lp: 11 sp: 11), history: P
FAIL: None (expected 2S) for Q98.JT8.53.AKT95 (hcp: 10 lp: 11 sp: 11), history: P P
FAIL: None (expected 1S) for Q98.JT8.53.AKT95 (hcp: 10 lp: 11 sp: 11), history: P P P
FAIL: 1S (expected 2S) for Q83.K9.Q8.AQJ874 (hcp: 14 lp: 16 sp: 14), history: P P P
FAIL: 4S (expected 3S) for 9.QJ2.AQT984.986 (hcp: 9 lp: 11 sp: 12), history: 2H P 2S P
FAIL: 1H (expected 2H) for Q9.QT82.AQT984.2 (hcp: 10 lp: 12 sp: 12), history:  (subtest of 2H P 2S P)
FAIL: None (expected 3H) for 74.982.AQT984.82 (hcp: 6 lp: 8 sp: 8), history: 2H P 2S P
FAIL: None (expected 3H) for T9.982.AKT984.98 (hcp: 7 lp: 9 sp: 9), history: 2H P 2N P
FAIL: None (expected 3D) for T9.KT2.AQT984.82 (hcp: 9 lp: 11 sp: 11), history: 2H P 2N P
FAIL: None (expected 3D) for J9.QT2.KQJ984.J2 (hcp: 10 lp: 12 sp: 10), history: 2H P 2N P
FAIL: 3S (expected P) for J4.T.QJT.AJT7653 (hcp: 9 lp: 12 sp: 12), history: 
FAIL: 3S (expected P) for J4.T.QJT.AJT7653 (hcp: 9 lp: 12 sp: 12), history: P
FAIL: 3S (expected 1S) for J4.T.QJT.AJT7653 (hcp: 9 lp: 12 sp: 12), history: P P P
FAIL: 3H (expected P) for J64.85.KQT9852.5 (hcp: 6 lp: 9 sp: 10), history: P P P
FAIL: None (expected P) for A976432.65.KJT.7 (hcp: 8 lp: 11 sp: 12), history: 
FAIL: 3D (expected P) for J97.AKJ9852.98.7 (hcp: 9 lp: 12 sp: 13), history: P P P
FAIL: None (expected 3C) for AKQ985.T987.62.9 (hcp: 9 lp: 11 sp: 13), history: 
FAIL: None (expected 3C) for AKQ985.T987.62.9 (hcp: 9 lp: 11 sp: 13), history: P
FAIL: None (expected 3C) for AKQ985.T987.62.9 (hcp: 9 lp: 11 sp: 13), history: P P
FAIL: None (expected P) for AKQ985.T987.62.9 (hcp: 9 lp: 11 sp: 13), history: P P P
FAIL: None (expected P) for A.5.9842.AT98654 (hcp: 8 lp: 11 sp: 14), history: 
FAIL: 3H (expected P) for J4.QT6.KQJT872.4 (hcp: 9 lp: 12 sp: 12), history: P P P
FAIL: None (expected P) for J7.5.A92.KT87654 (hcp: 8 lp: 11 sp: 11), history: 
FAIL: None (expected P) for .K5.A985.KJ76432 (hcp: 11 lp: 14 sp: 17), history: 3C P
FAIL: None (expected 5C) for KJ74.JT95.9732.A (hcp: 9 lp: 9 sp: 12), history: 3C P
FAIL: None (expected 3S) for Q4.A7.K84.AKJT74 (hcp: 17 lp: 19 sp: 17), history: 3C P
FAIL: None (expected 3N) for T9842.A95.A3.AK5 (hcp: 15 lp: 16 sp: 16), history: 3S P
FAIL: None (expected 4S) for A9432.A8652.AKQ. (hcp: 17 lp: 19 sp: 22), history: 3S P
FAIL: None (expected 5S) for 864.AKQT6.A2.K83 (hcp: 16 lp: 17 sp: 17), history: 3S P 4N P 5C P
FAIL: None (expected 4N) for 864.AKQT6.A2.K83 (hcp: 16 lp: 17 sp: 17), history: 3S P (subtest of 3S P 4N P 5C P)
FAIL: None (expected 6S) for 864.AKQT6.A2.K83 (hcp: 16 lp: 17 sp: 17), history: 3S P 4N P 5D P
FAIL: 4S (expected 1S) for KT3..74.AJT87432 (hcp: 8 lp: 12 sp: 14), history: P P P
FAIL: 1H (expected 4H) for 8.9873.AKQT864.4 (hcp: 9 lp: 12 sp: 15), history: 
FAIL: 1H (expected 4H) for 8.9873.AKQT864.4 (hcp: 9 lp: 12 sp: 15), history: P
FAIL: 1H (expected 4H) for 8.9873.AKQT864.4 (hcp: 9 lp: 12 sp: 15), history: P P
FAIL: 1H (expected 4H) for 8.9873.AKQT864.4 (hcp: 9 lp: 12 sp: 15), history: P P P
Pass 27 of 65 hands

test_preemptive_overcalls:
Pass 6 of 6 hands

test_remaining_hands_from_book:
FAIL: None (expected 2H) for 974.J85.AJT872.9 (hcp: 6 lp: 8 sp: 9), history: 1S P P
FAIL: None (expected 2H) for 9.KQ5.AKT872.J65 (hcp: 13 lp: 15 sp: 16), history: 1C P P
FAIL: None (expected 2H) for KJ8.A74.JT874.86 (hcp: 9 lp: 10 sp: 10), history: 1D P 2D P P
FAIL: 1H (expected P) for KJ8.A74.JT874.86 (hcp: 9 lp: 10 sp: 10), history: 1D (subtest of 1D P 2D P P)
FAIL: None (expected 2S) for Q98.K74.43.QJ874 (hcp: 8 lp: 9 sp: 9), history: 1H P 2H P P
FAIL: 1S (expected P) for Q98.K74.43.QJ874 (hcp: 8 lp: 9 sp: 9), history: 1H (subtest of 1H P 2H P P)
FAIL: None (expected 1S) for QJ98.84.43.KQT87 (hcp: 8 lp: 9 sp: 10), history: 1H P P
FAIL: None (expected P) for K98.K974.QJ7.987 (hcp: 9 lp: 9 sp: 9), history: 1H P 2H P P
FAIL: None (expected P) for K98.K974.QJ7.987 (hcp: 9 lp: 9 sp: 9), history: 1H (subtest of 1H P 2H P P)
FAIL: None (expected 1N) for JT43.KJ4.KT8.KQ6 (hcp: 13 lp: 13 sp: 13), history: 1S P P
FAIL: None (expected X) for 42.AJ3.K954.QT87 (hcp: 10 lp: 10 sp: 11), history: 1C P P
FAIL: None (expected P) for 42.AJ3.K954.QT87 (hcp: 10 lp: 10 sp: 11), history: 1C
FAIL: None (expected X) for QT752.73.A94.AT6 (hcp: 10 lp: 11 sp: 11), history: 1D P P
FAIL: None (expected P) for QT752.73.A94.AT6 (hcp: 10 lp: 11 sp: 11), history: 1D
FAIL: None (expected X) for KT6.QT87.84.AT84 (hcp: 9 lp: 9 sp: 10), history: 1H P 2H P P
FAIL: None (expected P) for KT6.QT87.84.AT84 (hcp: 9 lp: 9 sp: 10), history: 1H (subtest of 1H P 2H P P)
FAIL: None (expected X) for K87.AJ76.65.Q863 (hcp: 10 lp: 10 sp: 11), history: 1H P P
FAIL: None (expected X) for AKQ5.84.72.AQJ93 (hcp: 16 lp: 17 sp: 18), history: 1H P P
FAIL: None (expected X) for K92.QJT7.KQ4.AJ7 (hcp: 16 lp: 16 sp: 16), history: 1H P P
FAIL: None (expected 2N) for K92.QJT7.KQ4.AJ7 (hcp: 16 lp: 16 sp: 16), history: 1H P P X P 2C P
FAIL: None (expected 2S) for QJ875.A.KT9854.9 (hcp: 10 lp: 13 sp: 16), history: 1S P P
FAIL: None (expected P) for 4.QJ96.KQ65.Q865 (hcp: 10 lp: 10 sp: 13), history: 1H P P
FAIL: None (expected P) for J87.T9652.A43.98 (hcp: 5 lp: 6 sp: 6), history: 1C P P
FAIL: None (expected 4N) for QT64.AK8.KT6.A62 (hcp: 16 lp: 16 sp: 16), history: 1N P
FAIL: None (expected 6N) for KJ.QJT9.A873.KQ3 (hcp: 16 lp: 16 sp: 16), history: 1N P 4N P
FAIL: None (expected 4N) for JT64.AK8.KQ6.A62 (hcp: 17 lp: 17 sp: 17), history: 1N P
FAIL: None (expected P) for KQ.QJT9.A87.QJ73 (hcp: 15 lp: 15 sp: 14), history: 1N P 4N P
Pass 3 of 30 hands

test_reopening_double:
FAIL: None (expected 2S) for 865.643.T4.87542 (hcp: 0 lp: 1 sp: 1), history: 1D 2C P P X P
FAIL: None (expected P) for 865.643.T4.87542 (hcp: 0 lp: 1 sp: 1), history: 1D 2C (subtest of 1D 2C P P X P)
FAIL: None (expected 2D) for 8743.Q9863.T4.87 (hcp: 2 lp: 3 sp: 4), history: 1D 2C P P X P
FAIL: None (expected P) for 8743.Q9863.T4.87 (hcp: 2 lp: 3 sp: 4), history: 1D 2C (subtest of 1D 2C P P X P)
FAIL: None (expected P) for AQT753.843.Q2.42 (hcp: 8 lp: 10 sp: 8), history: 1D 2C P P X P
FAIL: None (expected P) for AQT753.843.Q2.42 (hcp: 8 lp: 10 sp: 8), history: 1D 2C (subtest of 1D 2C P P X P)
FAIL: None (expected X) for AK6.93.A42.K7652 (hcp: 14 lp: 15 sp: 15), history: P P 1S 2D P P
FAIL: None (expected P) for QJ3.KJ876.863.QT (hcp: 9 lp: 10 sp: 8), history: P P 1S 2D P P X P
FAIL: None (expected P) for QJ3.KJ876.863.QT (hcp: 9 lp: 10 sp: 8), history: P P 1S 2D (subtest of P P 1S 2D P P X P)
FAIL: None (expected P) for QJ3.KJ876.863.QT (hcp: 9 lp: 10 sp: 8), history:  (subtest of P P 1S 2D P P X P)
FAIL: None (expected P) for 643.KT94.AKJ53.7 (hcp: 11 lp: 12 sp: 14), history: P 1S 2H P P X P
FAIL: None (expected P) for 643.KT94.AKJ53.7 (hcp: 11 lp: 12 sp: 14), history: P 1S 2H (subtest of P 1S 2H P P X P)
FAIL: 2S (expected X) for KQ5.QJ3.2.AJ6543 (hcp: 13 lp: 15 sp: 16), history: P 1S 2H P P
FAIL: 2H (expected X) for Q93.5.AT93.AKJ53 (hcp: 14 lp: 15 sp: 17), history: P 1S 2D P P
FAIL: None (expected P) for KT6.AQJ74.874.T2 (hcp: 10 lp: 11 sp: 11), history: P 1S 2D P P X P
FAIL: None (expected P) for KT6.AQJ74.874.T2 (hcp: 10 lp: 11 sp: 11), history: P 1S 2D (subtest of P 1S 2D P P X P)
Pass 3 of 19 hands

test_reverses:
FAIL: 1N (expected 2H) for 2.AKJ72.K973.AJ3 (hcp: 16 lp: 17 sp: 19), history: 1D P 1S P
FAIL: 2H (expected 2S) for T.8.AKJ762.AKT32 (hcp: 15 lp: 18 sp: 21), history: 1H P 1N P
FAIL: 2D (expected 3H) for A.KJT96.AKT7.KJ9 (hcp: 19 lp: 20 sp: 22), history: 1D P 1N P
FAIL: 2D (expected 3D) for 2.AKJ94.AQJ642.Q (hcp: 17 lp: 20 sp: 21), history: 1H P 1S P
FAIL: 1N (expected 2N) for AQ97.KQ7.JT7.AK4 (hcp: 19 lp: 19 sp: 19), history: 1C P 1S P
FAIL: 2C (expected 2D) for AQT542.AQJ.A.987 (hcp: 17 lp: 19 sp: 20), history: 1C P 1H P
FAIL: 2C (expected 2D) for AQT542.AQJ.A.987 (hcp: 17 lp: 19 sp: 20), history: 1C P 1S P
FAIL: None (expected 3S) for AQT542.AQJ.A.987 (hcp: 17 lp: 19 sp: 20), history: 1C P 1S P 2D P 3D P
FAIL: None (expected 2N) for J932.QJ7.Q83.JT3 (hcp: 7 lp: 7 sp: 7), history: 1C P 1N P 2D P
FAIL: None (expected 2S) for 8763.85.T8.AQ985 (hcp: 6 lp: 7 sp: 8), history: 1D P 1S P 2H P
FAIL: None (expected 2N) for KQJ62.AK72.KJ8.5 (hcp: 17 lp: 18 sp: 20), history: 1C P 1S P 2D P 2S P
FAIL: 1N (expected 2D) for KQJ62.AK72.KJ8.5 (hcp: 17 lp: 18 sp: 20), history: 1C P 1S P (subtest of 1C P 1S P 2D P 2S P)
FAIL: None (expected 3C) for AKJ762.KQ72.K9.5 (hcp: 16 lp: 18 sp: 20), history: 1C P 1S P 2D P 2S P
FAIL: 2C (expected 2D) for AKJ762.KQ72.K9.5 (hcp: 16 lp: 18 sp: 20), history: 1C P 1S P (subtest of 1C P 1S P 2D P 2S P)
FAIL: None (expected 3S) for AQJ76.AK72.J.K75 (hcp: 18 lp: 19 sp: 20), history: 1C P 1S P 2D P 2S P
FAIL: 1N (expected 2D) for AQJ76.AK72.J.K75 (hcp: 18 lp: 19 sp: 20), history: 1C P 1S P (subtest of 1C P 1S P 2D P 2S P)
FAIL: None (expected 2N) for 87632.8.T86.AQ98 (hcp: 6 lp: 7 sp: 9), history: 1D P 1S P 2H P
Pass 12 of 29 hands

test_rule_of_twenty_open:
FAIL: None (expected P) for Q75.Q75.A876.KJ8 (hcp: 12 lp: 12 sp: 12), history: 
FAIL: None (expected P) for K95.AJ765.Q76.J8 (hcp: 11 lp: 12 sp: 11), history: 
Pass 13 of 15 hands

test_slam_invitations_over_one_nt:
WARNING: Multiple calls match and have maximal priority: ['4S', '2H'] from rules: [Rule(SuitedToPlay()), Rule(JacobyTransferToSpades())]
FAIL: None (expected 3S) for K7.J85.A2.KQJ743 (hcp: 14 lp: 16 sp: 16), history: 1N P
WARNING: Multiple calls match and have maximal priority: ['4H', '2D'] from rules: [Rule(SuitedToPlay()), Rule(JacobyTransferToHearts())]
FAIL: None (expected 3H) for KQ9.5.KQT652.AT8 (hcp: 14 lp: 16 sp: 17), history: 1N P
FAIL: 5C (expected 3C) for AK8743.K2.K52.J8 (hcp: 14 lp: 16 sp: 15), history: 1N P 2C P 2H P
FAIL: 5C (expected 2C) for AK8743.K2.K52.J8 (hcp: 14 lp: 16 sp: 15), history: 1N P (subtest of 1N P 2C P 2H P)
FAIL: 5D (expected 3D) for A3.KJT976.KQ2.76 (hcp: 13 lp: 15 sp: 15), history: 1N P 2C P 2H P
FAIL: 5D (expected 2C) for A3.KJT976.KQ2.76 (hcp: 13 lp: 15 sp: 15), history: 1N P (subtest of 1N P 2C P 2H P)
FAIL: None (expected P) for AJ4.KQ8.K9873.Q2 (hcp: 15 lp: 16 sp: 14), history: 1N P 4N P
FAIL: None (expected 5N) for AJ4.KQ8.K9873.K2 (hcp: 16 lp: 17 sp: 17), history: 1N P 4N P
FAIL: None (expected 6N) for AJ4.KQ8.K9873.A2 (hcp: 17 lp: 18 sp: 18), history: 1N P 4N P
Pass 18 of 27 hands

test_slam_zone_response_to_one_of_a_minor:
FAIL: 1S (expected 2S) for AJ3.K76.A8.AKJ75 (hcp: 20 lp: 21 sp: 21), history: 1D P
FAIL: 1S (expected 2S) for AT98.QJ72..AKQT9 (hcp: 16 lp: 17 sp: 21), history: 1D P
FAIL: 1H (expected 2H) for K985.3.AKQ987.K2 (hcp: 15 lp: 17 sp: 19), history: 1C P
Pass 0 of 3 hands

test_slam_zone_responses_to_one_of_a_major:
WARNING: Multiple calls match and have maximal priority: ['3S', '6S'] from rules: [Rule(MajorLimitRaise()), Rule(SuitedToPlay())]
FAIL: None (expected 3C) for AKJ95.65.KQ3.AKJ (hcp: 21 lp: 22 sp: 22), history: 1S P
WARNING: Multiple calls match and have maximal priority: ['3S', '6S'] from rules: [Rule(MajorLimitRaise()), Rule(SuitedToPlay())]
FAIL: None (expected 3D) for AQ.AKJ76.A32.KQJ (hcp: 24 lp: 25 sp: 23), history: 1S P
Pass 0 of 2 hands

test_strong_two_club:
FAIL: 1S (expected 2C) for .A4.2.AKQT985432 (hcp: 13 lp: 19 sp: 22), history: 
FAIL: 2D (expected 3D) for K4.AQ5432.53.983 (hcp: 9 lp: 11 sp: 11), history: 2C P
FAIL: 2D (expected 2N) for 64.QT87.Q732.AQ6 (hcp: 10 lp: 10 sp: 11), history: 2C P
FAIL: None (expected 2D) for 864.84.7652.KJ98 (hcp: 4 lp: 4 sp: 5), history: 2C P
FAIL: None (expected 2S) for K876.AK.A2.AKQT9 (hcp: 23 lp: 24 sp: 25), history: 2C P 2D P
FAIL: None (expected 4S) for QJ95.984.Q76.653 (hcp: 5 lp: 5 sp: 5), history: 2C P 2D P 2S P
FAIL: None (expected 2D) for QJ95.984.Q76.653 (hcp: 5 lp: 5 sp: 5), history: 2C P (subtest of 2C P 2D P 2S P)
FAIL: None (expected 6S) for K94.AK.AKQT2.AJ3 (hcp: 24 lp: 25 sp: 25), history: 2C P 2S P 4N P 5C P
FAIL: 3S (expected 4N) for K94.AK.AKQT2.AJ3 (hcp: 24 lp: 25 sp: 25), history: 2C P 2S P (subtest of 2C P 2S P 4N P 5C P)
FAIL: None (expected 5C) for QJ7.984.53.KQ652 (hcp: 8 lp: 9 sp: 9), history: 2C P 2S P 4N P
FAIL: None (expected 3S) for K842.AK.AKQ.A974 (hcp: 23 lp: 23 sp: 24), history: 2C P 2D P 2N P 3C P
FAIL: None (expected 2N) for K842.AK.AKQ.A974 (hcp: 23 lp: 23 sp: 24), history: 2C P 2D P (subtest of 2C P 2D P 2N P 3C P)
FAIL: None (expected 4S) for JT65.764.72.KQ65 (hcp: 6 lp: 6 sp: 7), history: 2C P 2D P 2N P 3C P 3S P
FAIL: None (expected 3C) for JT65.764.72.KQ65 (hcp: 6 lp: 6 sp: 7), history: 2C P 2D P 2N P (subtest of 2C P 2D P 2N P 3C P 3S P)
FAIL: None (expected 2D) for JT65.764.72.KQ65 (hcp: 6 lp: 6 sp: 7), history: 2C P (subtest of 2C P 2D P 2N P 3C P 3S P)
FAIL: None (expected 3S) for 6.AJ3.AK4.AKQJT6 (hcp: 22 lp: 24 sp: 25), history: 2C P 2D P 2S P 3C P
FAIL: None (expected 2S) for 6.AJ3.AK4.AKQJT6 (hcp: 22 lp: 24 sp: 25), history: 2C P 2D P (subtest of 2C P 2D P 2S P 3C P)
FAIL: None (expected P) for T954.952.T863.82 (hcp: 0 lp: 0 sp: 1), history: 2C P 2D P 2S P 3C P 3S P
FAIL: None (expected 3C) for T954.952.T863.82 (hcp: 0 lp: 0 sp: 1), history: 2C P 2D P 2S P (subtest of 2C P 2D P 2S P 3C P 3S P)
FAIL: None (expected 2D) for T954.952.T863.82 (hcp: 0 lp: 0 sp: 1), history: 2C P (subtest of 2C P 2D P 2S P 3C P 3S P)
Pass 9 of 29 hands

test_subsequent_bidding_by_responder:
FAIL: None (expected P) for T64.652.KT54.A54 (hcp: 7 lp: 7 sp: 7), history: 1D P 1H P 2H P
FAIL: None (expected 1N) for K953.972.T986.A9 (hcp: 7 lp: 7 sp: 8), history: 1D P 1H P 1S P
FAIL: None (expected 2H) for 75.K53.K98743.98 (hcp: 6 lp: 8 sp: 8), history: 1C P 1H P 1N P
FAIL: None (expected 2C) for K8754.Q9.76.J984 (hcp: 6 lp: 7 sp: 6), history: 1C P 1S P 1N P
FAIL: None (expected P) for JT64.K532.8.A543 (hcp: 8 lp: 8 sp: 11), history: 1H P 1S P 2C P
FAIL: None (expected 2H) for K9.9732.K9.JT943 (hcp: 7 lp: 8 sp: 9), history: 1H P 1S P 2C P
FAIL: None (expected 2N) for KJ64.652.KT.A754 (hcp: 11 lp: 11 sp: 12), history: 1H P 1S P 2D P
FAIL: None (expected 3H) for K95.97.KQJ986.J9 (hcp: 10 lp: 12 sp: 11), history: 1C P 1H P 1S P
FAIL: None (expected 2C) for KJ642.KT.KQT97.7 (hcp: 12 lp: 14 sp: 16), history: 1D P 1H P 1S P
FAIL: None (expected 2N) for QJ4.T42.K9.A8765 (hcp: 10 lp: 11 sp: 11), history: 1H P 1S P 2D P
FAIL: None (expected 2H) for K873.86.QJ7432.9 (hcp: 6 lp: 8 sp: 10), history: 1S P 1N P 2D P
FAIL: None (expected 2S) for KJ6.T.KQT97.KQ74 (hcp: 14 lp: 15 sp: 17), history: 1C P 1H P 1N P
FAIL: None (expected 3D) for K54.KQJ87.KQT97. (hcp: 14 lp: 16 sp: 19), history: 1C P 1H P 1N P
FAIL: None (expected 3N) for KJ64.JT.KQT9.KJ9 (hcp: 14 lp: 14 sp: 14), history: 1D P 1H P 1N P
FAIL: 3S (expected 4S) for 2.KQ43.KQT8.QT98 (hcp: 12 lp: 12 sp: 15), history: 1D P 1H P 1S P
FAIL: 4D (expected 5D) for 3.AQT743.AK95.65 (hcp: 13 lp: 15 sp: 17), history: 1D P 1H P 1N P
WARNING: Multiple calls match and have maximal priority: ['1H', '4D'] from rules: [Rule(OneHeartResponse()), Rule(SuitedToPlay())]
FAIL: None (expected 1H) for 3.AQT743.AK95.65 (hcp: 13 lp: 15 sp: 17), history: 1D P (subtest of 1D P 1H P 1N P)
FAIL: None (expected 2S) for KJ643.9863.A9.K9 (hcp: 11 lp: 12 sp: 13), history: 1S P 2C P 2H P
FAIL: None (expected 3C) for KJT432.K74.KT8.7 (hcp: 10 lp: 12 sp: 13), history: 1S P 2C P 2H P
FAIL: 3S (expected 2C) for KJ643.A874.T.K97 (hcp: 11 lp: 12 sp: 14), history: 1S P (subtest of 1S P 2C P 2H P)
FAIL: 3S (expected 4S) for KJ643.A874.T.K97 (hcp: 11 lp: 12 sp: 14), history: 1S P 2C P 3C P
FAIL: None (expected 3D) for AJ432.J85.QT7.AQ (hcp: 14 lp: 15 sp: 13), history: 1S P 2C P 2H P
FAIL: None (expected 2N) for KJ643.K3.K975.65 (hcp: 10 lp: 11 sp: 12), history: 1S P 2C P 2D P
Pass 24 of 47 hands

test_third_and_fourth_seat_opens:
FAIL: None (expected 1C) for AKT9.T87.QJ8.J32 (hcp: 11 lp: 11 sp: 11), history: P P
FAIL: None (expected P) for KJ3.J8765.9.AJT9 (hcp: 10 lp: 11 sp: 13), history: P P
FAIL: None (expected 1S) for 43.765.K83.AQJ75 (hcp: 10 lp: 11 sp: 11), history: P P P
FAIL: None (expected P) for Q98.J972.KJ3.AT9 (hcp: 11 lp: 11 sp: 11), history: P P P
FAIL: None (expected P) for AKT75.K75.T8.742 (hcp: 10 lp: 11 sp: 11), history: P P P
Pass 0 of 5 hands

test_three_level_calls_over_one_nt:
FAIL: None (expected 3C) for AQT942.984.75.43 (hcp: 6 lp: 8 sp: 8), history: 1N P
FAIL: None (expected 3D) for 8.KQ98752.86.542 (hcp: 5 lp: 8 sp: 9), history: 1N P
FAIL: 3D (expected 3N) for 8.AK98752.86.542 (hcp: 7 lp: 10 sp: 11), history: 1N P
Pass 0 of 3 hands

test_weak_game_jump_over_one_nt:
FAIL: 3S (expected 4S) for K74.9.J98.KJT742 (hcp: 8 lp: 10 sp: 11), history: 1N P 2H P 2S P
WARNING: Multiple calls match and have maximal priority: ['3S', '2H'] from rules: [Rule(SuitedToPlay()), Rule(JacobyTransferToSpades())]
FAIL: None (expected 2H) for K74.9.J98.KJT742 (hcp: 8 lp: 10 sp: 11), history: 1N P (subtest of 1N P 2H P 2S P)
FAIL: None (expected P) for Q87.J843.K65.Q93 (hcp: 8 lp: 8 sp: 8), history: 1N P
Pass 0 of 3 hands

Pass 401 (37%) of 1060 total hands<|MERGE_RESOLUTION|>--- conflicted
+++ resolved
@@ -124,13 +124,8 @@
 FAIL: 3H (expected 2N) for K98.A97.AQ765.A9 (hcp: 17 lp: 18 sp: 18), history: 1H P 2H P
 FAIL: 1N (expected 1H) for K98.A97.AQ765.A9 (hcp: 17 lp: 18 sp: 18), history:  (subtest of 1H P 2H P)
 FAIL: 3H (expected 3D) for K9.A976.AQ765.A9 (hcp: 17 lp: 18 sp: 19), history: 1H P 2H P
-<<<<<<< HEAD
-FAIL: 2D (expected 2H) for K7.AJ843.KQ74.A9 (hcp: 17 lp: 18 sp: 19), history: 1D P 1S P
+FAIL: 1N (expected 2H) for K7.AJ843.KQ74.A9 (hcp: 17 lp: 18 sp: 19), history: 1D P 1S P
 WARNING: Multiple calls match and have maximal priority: ['2S', '2C'] from rules: [Rule(SuitedToPlay()), Rule(NewSuitByOpener())]
-=======
-FAIL: 1N (expected 2H) for K7.AJ843.KQ74.A9 (hcp: 17 lp: 18 sp: 19), history: 1D P 1S P
-WARNING: Multiple calls match and have maximal tie-breaker priority: ['2S', '2C']
->>>>>>> c4f2e02b
 FAIL: None (expected 3S) for KQ87.AJT4.9.A987 (hcp: 14 lp: 14 sp: 17), history: 1D P 1S P
 FAIL: None (expected 2N) for KQ8.AJT.A8.AT987 (hcp: 18 lp: 19 sp: 19), history: 1S P 1N P
 FAIL: 3S (expected 3C) for KJ86.K4.A8.KQ632 (hcp: 16 lp: 17 sp: 18), history: 1S P 2S P
