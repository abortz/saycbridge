test_3c_stayman:
Pass 3 of 3 hands

test_doubles:
FAIL: None (expected P) for T98.KQ4.863.Q875 (hcp: 7 lp: 7 sp: 7), history: 1N X P
FAIL: None (expected 2S) for J7.872.53.QJ9874 (hcp: 4 lp: 6 sp: 5), history: 1N X P
FAIL: None (expected 2C) for JT9872.87.86.JT9 (hcp: 2 lp: 4 sp: 4), history: 1N X P
FAIL: None (expected 2H) for 7643.5.Q9843.432 (hcp: 2 lp: 3 sp: 5), history: 1N X P
FAIL: 1S (expected X) for KJ76.KQ72..J9874 (hcp: 10 lp: 11 sp: 15), history: 1H
FAIL: None (expected P) for AK92.AQ87.JT8.92 (hcp: 14 lp: 14 sp: 15), history: 1H
FAIL: None (expected P) for A92.K62.QJ965.A7 (hcp: 14 lp: 15 sp: 15), history: 1H
FAIL: None (expected X) for 3.A6.KJ983.Q8754 (hcp: 10 lp: 12 sp: 14), history: 1C P 1D
FAIL: X (expected 1S) for Q87.AQ62.3.AK874 (hcp: 15 lp: 16 sp: 18), history: 1H
FAIL: None (expected 2S) for A87.AK96.8.AK875 (hcp: 18 lp: 19 sp: 21), history: 1H X P 1S P
FAIL: 3N (expected 2S) for A87.AK96.8.AK875 (hcp: 18 lp: 19 sp: 21), history: 1H X P 1N P
FAIL: None (expected 2S) for A87.AK96.8.AK875 (hcp: 18 lp: 19 sp: 21), history: 1H X P 2C P
FAIL: None (expected 2S) for A87.AK96.8.AK875 (hcp: 18 lp: 19 sp: 21), history: 1H X P 2D P
FAIL: None (expected 2S) for A87.AK96.8.AK875 (hcp: 18 lp: 19 sp: 21), history: 1H X 2C P 2H
FAIL: None (expected 2S) for A87.AK96.8.AK875 (hcp: 18 lp: 19 sp: 21), history: 1H X 2D P P
FAIL: 1N (expected X) for KJ7.AJ6.KJ7.AQ86 (hcp: 19 lp: 19 sp: 19), history: 1C
FAIL: 1N (expected X) for KJ7.AJ6.KJ7.AQ86 (hcp: 19 lp: 19 sp: 19), history: 1D
FAIL: 1N (expected X) for KJ7.AJ6.KJ7.AQ86 (hcp: 19 lp: 19 sp: 19), history: 1H
FAIL: 1N (expected X) for KJ7.AJ6.KJ7.AQ86 (hcp: 19 lp: 19 sp: 19), history: 1S
FAIL: None (expected 2C) for T874.876.86.J843 (hcp: 1 lp: 1 sp: 2), history: 1S X P
FAIL: 1N (expected 3H) for J7.AJ64.KJ76.986 (hcp: 10 lp: 10 sp: 10), history: 1S X P
FAIL: 3N (expected 2D) for K87.76.AJT8.AQ43 (hcp: 14 lp: 14 sp: 15), history: 1D X P
FAIL: 2N (expected 4S) for Q86.J32.K7.AQT65 (hcp: 12 lp: 13 sp: 13), history: 1D X P
FAIL: None (expected 3S) for T874.876.6.AK863 (hcp: 7 lp: 8 sp: 10), history: 1D X 1H
FAIL: 1N (expected 1S) for A73.7642.K7.Q986 (hcp: 9 lp: 9 sp: 10), history: 1D X 1H
FAIL: 2N (expected 2S) for A73.7642.K7.KJ86 (hcp: 11 lp: 11 sp: 12), history: 1D X 1H
FAIL: 1S (expected XX) for A87.KJ765.6.KJ76 (hcp: 12 lp: 13 sp: 15), history: 1H X
FAIL: 1N (expected 3D) for Q3.KQT632.32.J86 (hcp: 8 lp: 10 sp: 8), history: 1H X
FAIL: 2H (expected 2N) for K743.QJ96.Q865.5 (hcp: 8 lp: 8 sp: 11), history: 1H X
FAIL: 2H (expected 3H) for Q864.A653.T987.5 (hcp: 6 lp: 6 sp: 9), history: 1H X
FAIL: None (expected X) for 74.876.AKJ987.63 (hcp: 8 lp: 10 sp: 10), history: 1N P 2H
FAIL: None (expected X) for AKQ83.95.97.Q986 (hcp: 11 lp: 12 sp: 13), history: 1N P 2C
FAIL: None (expected X) for T986542..A7.6532 (hcp: 4 lp: 7 sp: 10), history: 1H P 3H P 4N P 5D
FAIL: None (expected P) for T986542..A7.6532 (hcp: 4 lp: 7 sp: 10), history: 1H P 3H (subtest of 1H P 3H P 4N P 5D)
Pass 9 of 43 hands

test_escape_route_stayman:
FAIL: None (expected P) for 9.8753.7652.8732 (hcp: 0 lp: 0 sp: 3), history: 1N P 2C P 2D P
FAIL: None (expected 2C) for 9.8753.7652.8732 (hcp: 0 lp: 0 sp: 3), history: 1N P (subtest of 1N P 2C P 2D P)
FAIL: None (expected P) for 9.8753.7652.8732 (hcp: 0 lp: 0 sp: 3), history: 1N P 2C P 2H P
FAIL: None (expected P) for 9.8753.7652.8732 (hcp: 0 lp: 0 sp: 3), history: 1N P 2C P 2S P
FAIL: None (expected P) for 2.J8742.652.Q732 (hcp: 3 lp: 4 sp: 6), history: 1N P 2C P 2D P
FAIL: None (expected 2C) for 2.J8742.652.Q732 (hcp: 3 lp: 4 sp: 6), history: 1N P (subtest of 1N P 2C P 2D P)
FAIL: None (expected P) for 2.J8742.652.Q732 (hcp: 3 lp: 4 sp: 6), history: 1N P 2C P 2H P
FAIL: None (expected P) for 2.J8742.652.Q732 (hcp: 3 lp: 4 sp: 6), history: 1N P 2C P 2S P
FAIL: None (expected P) for 8.T9762.Q732.J65 (hcp: 3 lp: 4 sp: 6), history: 1N P 2C P 2D P
FAIL: None (expected 2C) for 8.T9762.Q732.J65 (hcp: 3 lp: 4 sp: 6), history: 1N P (subtest of 1N P 2C P 2D P)
FAIL: None (expected P) for 8.T9762.Q732.J65 (hcp: 3 lp: 4 sp: 6), history: 1N P 2C P 2H P
FAIL: None (expected P) for 8.T9762.Q732.J65 (hcp: 3 lp: 4 sp: 6), history: 1N P 2C P 2S P
Pass 0 of 12 hands

test_fourth_suit_forcing:
FAIL: 3N (expected 2D) for QT72.742.A8.AK97 (hcp: 13 lp: 13 sp: 14), history: 1H P 1S P 2C P
FAIL: 3N (expected 3S) for T73.K9.A8.KQJ732 (hcp: 13 lp: 15 sp: 15), history: 1D P 1S P 2C P 2H P 3C P
FAIL: 3N (expected 2H) for T73.K9.A8.KQJ732 (hcp: 13 lp: 15 sp: 15), history: 1D P 1S P 2C P (subtest of 1D P 1S P 2C P 2H P 3C P)
FAIL: 3N (expected 3S) for T73.K9.A8.KQJ732 (hcp: 13 lp: 15 sp: 15), history: 1D P 1S P 2C P 2H P 3D P
FAIL: 2N (expected 2H) for KT2.Q8.732.AJT75 (hcp: 10 lp: 11 sp: 9), history: 1D P 1S P 2C P (subtest of 1D P 1S P 2C P 2H P 2S P)
FAIL: None (expected 4C) for KT2.Q8.732.AJT75 (hcp: 10 lp: 11 sp: 9), history: 1D P 1S P 2C P 2H P 3C P
FAIL: 3N (expected 2H) for J73.K97.Q8.AQJ72 (hcp: 13 lp: 14 sp: 12), history: 1D P 1S P 2C P (subtest of 1D P 1S P 2C P 2H P 2S P)
FAIL: 3N (expected 4C) for J73.K97.Q8.AQJ72 (hcp: 13 lp: 14 sp: 12), history: 1D P 1S P 2C P 2H P 3C P
FAIL: 3N (expected 4D) for J73.K97.Q8.AQJ72 (hcp: 13 lp: 14 sp: 12), history: 1D P 1S P 2C P 2H P 3D P
FAIL: 3N (expected 2S) for K92.A983.AK2.732 (hcp: 14 lp: 14 sp: 14), history: 1C P 1D P 1H P
FAIL: None (expected 2H) for AK83.83.KQ974.82 (hcp: 12 lp: 13 sp: 14), history: 1H P 1S P 2C P 2D P
FAIL: 3N (expected 4H) for QT72.742.A8.AK97 (hcp: 13 lp: 13 sp: 14), history: 1H P 1S P 2C P 2D P 2H P
FAIL: None (expected 3C) for AQJ754.K7.QJ72.6 (hcp: 13 lp: 15 sp: 17), history: 1C P 1D P 1H P 2S P
FAIL: None (expected 3N) for A643.JT7.QJ64.AQ (hcp: 14 lp: 14 sp: 13), history: 1C P 1D P 1H P 2S P
FAIL: None (expected 2N) for K732.84.KJ6.AQ72 (hcp: 13 lp: 13 sp: 14), history: 1C P 1D P 1S P 2H P
FAIL: 3N (expected 2H) for AJT6.AK972.92.K5 (hcp: 15 lp: 16 sp: 17), history: 1C P 1D P 1S P (subtest of 1C P 1D P 1S P 2H P 2N P)
FAIL: None (expected 2D) for J5.Q2.K874.QJ943 (hcp: 9 lp: 10 sp: 8), history: 1D P 1S P 2C P
Pass 20 of 37 hands

test_game_forcing_rebid_by_opener:
FAIL: 1N (expected 4S) for KQ9.AJ98.A4.A987 (hcp: 18 lp: 18 sp: 19), history: 1D P 1S P
FAIL: 1N (expected 1S) for KQ.AJT.K87.A9876 (hcp: 17 lp: 18 sp: 16), history:  (subtest of 1S P 2H P)
FAIL: 2H (expected 4H) for K5.AJ9.AKJ984.A9 (hcp: 20 lp: 22 sp: 22), history: 1H P 1N P
FAIL: 3C (expected 2N) for K765.AK87.KQ.A98 (hcp: 19 lp: 19 sp: 18), history: 1D P 1H P
FAIL: 2D (expected 3N) for K4.AKQJ94.87.A96 (hcp: 17 lp: 19 sp: 19), history: 1D P 1H P
Pass 7 of 12 hands

test_game_forcing_resonse_to_one_of_a_major:
FAIL: 3H (expected 2D) for 42.KJ653.KJ5.KJ7 (hcp: 12 lp: 13 sp: 13), history: 1H P
Pass 2 of 3 hands

test_game_forcing_response_to_one_of_a_minor:
FAIL: 1D (expected 2N) for Q73.KJ65.KJ3.K75 (hcp: 13 lp: 13 sp: 13), history: 1C P
FAIL: 1N (expected 2N) for Q73.KJ65.KJ3.K75 (hcp: 13 lp: 13 sp: 13), history: 1D P
Pass 4 of 6 hands

test_interference_over_one_nt:
FAIL: None (expected P) for 987654.632.5.543 (hcp: 0 lp: 2 sp: 3), history: 1N X XX P 2C P
FAIL: None (expected XX) for 987654.632.5.543 (hcp: 0 lp: 2 sp: 3), history: 1N X (subtest of 1N X XX P 2C P)
FAIL: None (expected 2D) for 982.T75432.86.32 (hcp: 0 lp: 2 sp: 2), history: 1N X XX P 2C P
FAIL: 2S (expected XX) for 982.T75432.86.32 (hcp: 0 lp: 2 sp: 2), history: 1N X (subtest of 1N X XX P 2C P)
FAIL: 2D (expected P) for KT82.AKT8.Q8.A62 (hcp: 16 lp: 16 sp: 15), history: 1N P 2C X
FAIL: 2D (expected XX) for AKT82.AKT.Q8.862 (hcp: 16 lp: 17 sp: 15), history: 1N P 2C X
FAIL: 2S (expected XX) for AQT.KJ8.AK987.43 (hcp: 17 lp: 18 sp: 18), history: 1N P 2H X
FAIL: 2S (expected 3S) for AKT.AKJT.87.QT76 (hcp: 17 lp: 17 sp: 18), history: 1N P 2H X
FAIL: 2S (expected P) for KJ87.AKT8.AT8.62 (hcp: 15 lp: 15 sp: 16), history: 1N P 2H X
FAIL: None (expected 3H) for AQT9.KJ87.Q86.A2 (hcp: 16 lp: 16 sp: 17), history: 1N P 2D 2S
Pass 20 of 30 hands

test_invitational_rebid_by_opener:
FAIL: 3S (expected 4S) for .AKT42.Q63.AK754 (hcp: 16 lp: 18 sp: 21), history: 1S P 2S P
FAIL: 3S (expected 2N) for K3.AJ6.K64.KQ542 (hcp: 16 lp: 17 sp: 17), history: 1S P 2S P
FAIL: 1N (expected 1S) for K3.AJ6.K64.KQ542 (hcp: 16 lp: 17 sp: 17), history:  (subtest of 1S P 2S P)
FAIL: 3S (expected 2N) for A2.KQ5.KJ7.KJ432 (hcp: 17 lp: 18 sp: 18), history: 1S P 2S P
FAIL: 1N (expected 1S) for A2.KQ5.KJ7.KJ432 (hcp: 17 lp: 18 sp: 18), history:  (subtest of 1S P 2S P)
FAIL: 3H (expected 2N) for K98.A97.AQ765.A9 (hcp: 17 lp: 18 sp: 18), history: 1H P 2H P
FAIL: 1N (expected 1H) for K98.A97.AQ765.A9 (hcp: 17 lp: 18 sp: 18), history:  (subtest of 1H P 2H P)
FAIL: 3H (expected 3D) for K9.A976.AQ765.A9 (hcp: 17 lp: 18 sp: 19), history: 1H P 2H P
FAIL: 1N (expected 2H) for K7.AJ843.KQ74.A9 (hcp: 17 lp: 18 sp: 19), history: 1D P 1S P
FAIL: 2C (expected 3S) for KQ87.AJT4.9.A987 (hcp: 14 lp: 14 sp: 17), history: 1D P 1S P
FAIL: 2N (expected 2S) for KQJ87.3.74.AQT98 (hcp: 12 lp: 14 sp: 16), history: 1S P 2H P
FAIL: 3S (expected 3C) for KJ86.K4.A8.KQ632 (hcp: 16 lp: 17 sp: 18), history: 1S P 2S P
Pass 10 of 22 hands

test_invitational_response_to_one_of_a_major:
Pass 4 of 4 hands

test_invitational_response_to_one_of_a_minor:
FAIL: 2C (expected 2D) for A643.KJ63.J7.J53 (hcp: 10 lp: 10 sp: 10), history: 1D P
Pass 5 of 6 hands

test_invitational_stayman:
FAIL: 3N (expected 3S) for T9.AJ.K652.QT732 (hcp: 10 lp: 11 sp: 11), history: 1N P 2C P 2D P
FAIL: 2H (expected 2C) for T9.AJ.K652.QT732 (hcp: 10 lp: 11 sp: 11), history: 1N P (subtest of 1N P 2C P 2D P)
FAIL: 2N (expected 2H) for 832.A.QJ652.JT73 (hcp: 8 lp: 9 sp: 11), history: 1N P 2C P 2D P
FAIL: 2D (expected 2C) for 832.A.QJ652.JT73 (hcp: 8 lp: 9 sp: 11), history: 1N P (subtest of 1N P 2C P 2D P)
FAIL: 3N (expected 3H) for 82.A7.QJ652.KT73 (hcp: 10 lp: 11 sp: 12), history: 1N P 2C P 2D P
FAIL: 2D (expected 2C) for 82.A7.QJ652.KT73 (hcp: 10 lp: 11 sp: 12), history: 1N P (subtest of 1N P 2C P 2D P)
Pass 2 of 8 hands

test_invitational_two_nt_over_one_nt:
FAIL: 2N (expected P) for 952.QT87.A86.Q52 (hcp: 8 lp: 8 sp: 8), history: 1N P
Pass 2 of 3 hands

test_jacoby_transfers:
FAIL: None (expected P) for J83.T.QT8432.Q65 (hcp: 5 lp: 7 sp: 8), history: 1N P 2D P 2H P
FAIL: None (expected P) for 983.7.T843.KQ765 (hcp: 5 lp: 6 sp: 8), history: 1N P 2H P 2S P
FAIL: None (expected P) for 83.8.KT843.97652 (hcp: 3 lp: 5 sp: 7), history: 1N P 2D P 2H P
FAIL: 2N (expected 2S) for 9.32.KJ832.QJ765 (hcp: 7 lp: 9 sp: 11), history: 1N P 2D P 2H P
FAIL: 3N (expected 4H) for A.32.KJ832.QT765 (hcp: 10 lp: 12 sp: 14), history: 1N P 2H P 2S P
FAIL: 3H (expected 4H) for 97.A2.KJ9832.J76 (hcp: 9 lp: 11 sp: 11), history: 1N P 2D P 2H P
FAIL: 3N (expected 3D) for 97.AQ982.2.KJT76 (hcp: 10 lp: 12 sp: 14), history: 1N P 2H P 2S P
FAIL: 2H (expected 3H) for A9.AQ5.AQT4.J865 (hcp: 17 lp: 17 sp: 18), history: 1N P 2D P
FAIL: None (expected P) for JT98765.2.75.543 (hcp: 1 lp: 4 sp: 5), history: 1N P 2S P 3C P
FAIL: None (expected 2S) for JT98765.2.75.543 (hcp: 1 lp: 4 sp: 5), history: 1N P (subtest of 1N P 2S P 3C P)
FAIL: None (expected 3D) for 5.QT87542.75.543 (hcp: 2 lp: 5 sp: 6), history: 1N P 2S P 3C P
Pass 15 of 26 hands

test_jacoby_two_nt_response_to_one_of_a_major:
FAIL: 3N (expected 3H) for AJ2.K7.KQT853.A5 (hcp: 17 lp: 19 sp: 19), history: 1H P 2N P
Pass 14 of 15 hands

test_michaels_and_unusual_notrump:
FAIL: 1S (expected P) for AK.J.T8753.JT432 (hcp: 9 lp: 11 sp: 12), history: 1C
FAIL: 1S (expected 2C) for .754.AQJ97.QT984 (hcp: 9 lp: 11 sp: 14), history: 1C
FAIL: 1S (expected 2D) for .754.AQJ97.QT984 (hcp: 9 lp: 11 sp: 14), history: 1D
FAIL: None (expected 4S) for AJ943.KQ.9.AKT95 (hcp: 17 lp: 19 sp: 19), history: 1H 2H P 3S P
FAIL: 1S (expected 2H) for AJ943.KQ.9.AKT95 (hcp: 17 lp: 19 sp: 19), history: 1H (subtest of 1H 2H P 3S P)
FAIL: None (expected 2C) for 5.3.KJT87.QT9865 (hcp: 6 lp: 9 sp: 12), history: 1C
FAIL: None (expected 2D) for 5.3.KJT87.QT9865 (hcp: 6 lp: 9 sp: 12), history: 1D
FAIL: None (expected 3D) for 4.QJT876.AQT86.5 (hcp: 9 lp: 12 sp: 15), history: 1S 2S P 3C P
FAIL: None (expected 2S) for 4.QJT876.AQT86.5 (hcp: 9 lp: 12 sp: 15), history: 1S (subtest of 1S 2S P 3C P)
FAIL: 1S (expected 2C) for A.Q4.KQT87.KQT87 (hcp: 16 lp: 18 sp: 18), history: 1C
FAIL: 1S (expected 2D) for A.Q4.KQT87.KQT87 (hcp: 16 lp: 18 sp: 18), history: 1D
FAIL: None (expected 2D) for 86.3.QJT43.AK865 (hcp: 10 lp: 12 sp: 14), history: 1D P 1N
FAIL: None (expected 2C) for .54.KJT65.QJT875 (hcp: 7 lp: 10 sp: 13), history: 1C P P
FAIL: None (expected 2D) for .54.KJT65.QJT875 (hcp: 7 lp: 10 sp: 13), history: 1D P P
FAIL: None (expected 3H) for QJ972.A3..AKT653 (hcp: 14 lp: 17 sp: 20), history: 2H
FAIL: 1H (expected 2N) for QJ9864..KQT87.86 (hcp: 8 lp: 11 sp: 14), history: 1D
FAIL: None (expected 2N) for AJ986.KQT875..87 (hcp: 10 lp: 13 sp: 16), history: 1H
FAIL: None (expected 2N) for AJ986.KQT875..87 (hcp: 10 lp: 13 sp: 16), history: 1S
FAIL: 1H (expected 2N) for 4.QJT876.KQT86.5 (hcp: 8 lp: 11 sp: 14), history: 1C
FAIL: 1H (expected P) for 4.QJT876.KQT86.5 (hcp: 8 lp: 11 sp: 14), history: 1D
FAIL: None (expected P) for 4.QJT876.KQT86.5 (hcp: 8 lp: 11 sp: 14), history: 1H
FAIL: None (expected 2S) for 4.QJT876.KQT86.5 (hcp: 8 lp: 11 sp: 14), history: 1S
FAIL: None (expected P) for 4.QJT876.KQT86.5 (hcp: 8 lp: 11 sp: 14), history: 2C
FAIL: None (expected P) for 4.QJT876.KQT86.5 (hcp: 8 lp: 11 sp: 14), history: 2D
FAIL: None (expected P) for 4.QJT876.KQT86.5 (hcp: 8 lp: 11 sp: 14), history: 2H
FAIL: None (expected 3S) for 4.QJT876.KQT86.5 (hcp: 8 lp: 11 sp: 14), history: 2S
FAIL: 1H (expected 2N) for AQJ98.A.KQJT8.86 (hcp: 17 lp: 19 sp: 21), history: 1D
FAIL: 1N (expected 4N) for AQT987.AKQT8.4.A (hcp: 19 lp: 22 sp: 25), history: 1H
FAIL: 1N (expected 4N) for AQT987.AKQT8.4.A (hcp: 19 lp: 22 sp: 25), history: 1S
FAIL: None (expected 2D) for 2.3.QJ8752.KT984 (hcp: 6 lp: 9 sp: 12), history: 1D P P
FAIL: 1N (expected 2N) for KQ4.AQ8.KQ873.K2 (hcp: 19 lp: 20 sp: 20), history: 1D P P
Pass 3 of 34 hands

test_minimum_rebid_by_opener:
FAIL: 1S (expected 2H) for KQ8.AJ.9765.A987 (hcp: 14 lp: 14 sp: 14), history: 1C P 1H P
Pass 11 of 12 hands

test_minimum_response_to_one_of_a_major:
FAIL: None (expected 2H) for 753.97.Q753.K982 (hcp: 5 lp: 5 sp: 6), history: 1H P
FAIL: None (expected 2S) for 753.97.Q753.K982 (hcp: 5 lp: 5 sp: 6), history: 1S P
FAIL: None (expected 1N) for 742.J98.AT874.T6 (hcp: 5 lp: 6 sp: 6), history: 1S P
Pass 4 of 7 hands

test_minimum_response_to_one_of_a_minor:
Pass 11 of 11 hands

test_minimum_stayman:
Pass 13 of 13 hands

test_misc_hands_from_play:
FAIL: 3H (expected 2C) for AKJ52.J.J9743.54 (hcp: 10 lp: 12 sp: 13), history: 1H P
FAIL: 2S (expected 3S) for AQJ5.QT42.74.T52 (hcp: 9 lp: 9 sp: 10), history: 1S P
FAIL: 3H (expected 1S) for A2.T752.KQJ.AQ72 (hcp: 16 lp: 16 sp: 17), history: 1H P
FAIL: None (expected 3N) for J94.AK9.A9.QJ932 (hcp: 15 lp: 16 sp: 16), history: 1N P 2C P 2S P 3C P
FAIL: 2C (expected 3N) for AKQ532.K8.K73.A9 (hcp: 19 lp: 21 sp: 21), history: P 1C P 1D P
FAIL: None (expected P) for AKJT94.AJ65.8.T6 (hcp: 13 lp: 15 sp: 17), history: 1D
FAIL: None (expected P) for 852.943.KJ64.J85 (hcp: 5 lp: 5 sp: 5), history: 1D 2C X
FAIL: None (expected 4H) for Q9754.AJ8.A9653. (hcp: 11 lp: 13 sp: 16), history: 1H P 3H P
FAIL: None (expected P) for AQ765.AQ8.J3.K83 (hcp: 16 lp: 17 sp: 16), history: P P 1H 2C 3H P 4H
FAIL: None (expected 2C) for AQ765.AQ8.J3.K83 (hcp: 16 lp: 17 sp: 16), history: P P 1H (subtest of P P 1H 2C 3H P 4H)
FAIL: None (expected 1S) for KJ87.53.94.AKJT3 (hcp: 12 lp: 13 sp: 14), history: 1C P 1D
FAIL: 4D (expected P) for A93.Q762.K832.J3 (hcp: 10 lp: 10 sp: 10), history: 1D P 1H P 1S P 2N P 3N P
FAIL: None (expected P) for 864.A6.QJ65.K987 (hcp: 10 lp: 10 sp: 11), history: P (subtest of P P P 1N P 2C P 2H P)
FAIL: 4N (expected P) for 6.AKJ75.KJT86.A4 (hcp: 16 lp: 18 sp: 20), history: 1H P 2N P 4D P 4H P
FAIL: 1N (expected 2C) for KQT4.AT96.632.T8 (hcp: 9 lp: 9 sp: 10), history: 1C P 1D P 1S P
FAIL: None (expected P) for KT76.Q.QJ8654.72 (hcp: 8 lp: 10 sp: 10), history:  (subtest of P P 1D P 1H P 1N P)
FAIL: None (expected P) for AKQ6.KQT.T4.QJ96 (hcp: 17 lp: 17 sp: 18), history: P 1N P 2C P 2S P 3N P
FAIL: None (expected P) for QT8.AQ95.KJ532.4 (hcp: 12 lp: 13 sp: 15), history: 1H P 1S 2D
FAIL: 3C (expected 3N) for AKQJ6.T863.9.J54 (hcp: 11 lp: 12 sp: 14), history: P 1C P 1D P 2N P
FAIL: None (expected 1S) for 432.AT.T95.AKT87 (hcp: 11 lp: 12 sp: 12), history: P P 1D P P
FAIL: None (expected P) for 432.AT.T95.AKT87 (hcp: 11 lp: 12 sp: 12), history: P (subtest of P P 1D P P)
FAIL: 1N (expected 2S) for Q98.KQT2.75.AJ92 (hcp: 12 lp: 12 sp: 13), history: P P 1D P 1S P
FAIL: None (expected P) for KJT7.764.32.KQT8 (hcp: 9 lp: 9 sp: 10), history: P P 1D P 1S P 2S P
FAIL: None (expected P) for KJT7.764.32.KQT8 (hcp: 9 lp: 9 sp: 10), history:  (subtest of P P 1D P 1S P 2S P)
FAIL: None (expected 3S) for Q76.Q92.7.AKQT64 (hcp: 13 lp: 15 sp: 16), history: P P 1D 1S 2C 2S 3C
FAIL: None (expected 2S) for 54.AJ4.T8652.J97 (hcp: 6 lp: 7 sp: 7), history: P P 1D 1S 1N
FAIL: None (expected P) for 54.AJ4.T8652.J97 (hcp: 6 lp: 7 sp: 7), history: P (subtest of P P 1D 1S 1N)
FAIL: None (expected P) for AJ9.T8763.AKJ3.8 (hcp: 13 lp: 14 sp: 16), history: P P 1D 1S 1N 2S
FAIL: None (expected P) for KT76.98.K8754.94 (hcp: 6 lp: 7 sp: 8), history: P 1H X 3H P 4H X P
FAIL: None (expected P) for KT76.98.K8754.94 (hcp: 6 lp: 7 sp: 8), history: P 1H X 3H (subtest of P 1H X 3H P 4H X P)
FAIL: None (expected P) for KT76.98.K8754.94 (hcp: 6 lp: 7 sp: 8), history:  (subtest of P 1H X 3H P 4H X P)
FAIL: None (expected P) for KQ742.T.QT542.T2 (hcp: 7 lp: 9 sp: 11), history: P 1C P 1H P 2H P
FAIL: None (expected 2D) for KJ9.AK832.T987.5 (hcp: 11 lp: 12 sp: 14), history: 1S P 1N
FAIL: 1N (expected 2C) for 74.AQ752.KJ5.J85 (hcp: 11 lp: 12 sp: 12), history: P P P 1C 1H 1S
FAIL: None (expected P) for 74.AQ752.KJ5.J85 (hcp: 11 lp: 12 sp: 12), history: P P (subtest of P P P 1C 1H 1S)
FAIL: None (expected P) for 87.754.K54.AK754 (hcp: 10 lp: 11 sp: 11), history: P P 1N P 2C P 2D P 2N P 3N
FAIL: None (expected P) for 87.754.K54.AK754 (hcp: 10 lp: 11 sp: 11), history: P P 1N P 2C P 2D (subtest of P P 1N P 2C P 2D P 2N P 3N)
FAIL: None (expected P) for 87.754.K54.AK754 (hcp: 10 lp: 11 sp: 11), history: P P 1N (subtest of P P 1N P 2C P 2D P 2N P 3N)
FAIL: None (expected P) for A642.53.973.AT98 (hcp: 8 lp: 8 sp: 9), history: P 1D P 1S P 1N P
FAIL: None (expected P) for KJ52.K92.AK84.J5 (hcp: 15 lp: 15 sp: 15), history: 1D 1N P 2C P 2H P 3H P
FAIL: None (expected 2H) for KJ52.K92.AK84.J5 (hcp: 15 lp: 15 sp: 15), history: 1D 1N P 2C P (subtest of 1D 1N P 2C P 2H P 3H P)
FAIL: None (expected 1N) for KJ52.K92.AK84.J5 (hcp: 15 lp: 15 sp: 15), history: 1D (subtest of 1D 1N P 2C P 2H P 3H P)
FAIL: None (expected 3S) for 75.J5.82.AKQJ753 (hcp: 11 lp: 14 sp: 13), history: 1H P 2C
FAIL: None (expected P) for AKQ643.KQ76.9.72 (hcp: 14 lp: 16 sp: 18), history: P P 1C P 1S P 2C P 3C P
FAIL: None (expected 3N) for AK83.8652.8.AJ73 (hcp: 12 lp: 12 sp: 15), history: 1D P 1S P 1N P 2N P 3S P
FAIL: None (expected P) for QJ973.A8742.A.75 (hcp: 11 lp: 13 sp: 15), history: P P P
FAIL: None (expected P) for A64.J63.Q953.Q54 (hcp: 9 lp: 9 sp: 9), history: P P P 1N P 2C P 2S P 2N P 3N P
FAIL: None (expected P) for A64.J63.Q953.Q54 (hcp: 9 lp: 9 sp: 9), history: P (subtest of P P P 1N P 2C P 2S P 2N P 3N P)
FAIL: 3N (expected 4S) for A7.K.QT6.KJ98543 (hcp: 13 lp: 16 sp: 14), history: 1C P 1S P 1N P
FAIL: 3N (expected 3H) for J7542.A9.J9843.7 (hcp: 6 lp: 8 sp: 10), history: 1S 1N 2S P P X P
FAIL: 3N (expected P) for J7542.A9.J9843.7 (hcp: 6 lp: 8 sp: 10), history: 1S 1N 2S (subtest of 1S 1N 2S P P X P)
FAIL: None (expected P) for AJ93.T874.K3.Q75 (hcp: 10 lp: 10 sp: 11), history: P 1C P 1H P 1N P 4H
FAIL: None (expected P) for AJ93.T874.K3.Q75 (hcp: 10 lp: 10 sp: 11), history: P 1C P 1H (subtest of P 1C P 1H P 1N P 4H)
FAIL: None (expected P) for AJ93.T874.K3.Q75 (hcp: 10 lp: 10 sp: 11), history:  (subtest of P 1C P 1H P 1N P 4H)
FAIL: 3N (expected 4C) for AKQ8.KJ7.T8.AQ87 (hcp: 19 lp: 19 sp: 20), history: 1H P 1S P 2D P
FAIL: 1N (expected 2D) for K9.J962.62.AT863 (hcp: 8 lp: 9 sp: 10), history: P P 1S X P
FAIL: None (expected P) for K9.J962.62.AT863 (hcp: 8 lp: 9 sp: 10), history: P (subtest of P P 1S X P)
FAIL: None (expected 2D) for KJ3.T96.QT865.J4 (hcp: 7 lp: 8 sp: 7), history: 1D P 1H P 2C P
FAIL: None (expected P) for Q632.JT52.743.86 (hcp: 3 lp: 3 sp: 4), history: 1S 2S P 2N P 3C P
FAIL: None (expected 2N) for Q632.JT52.743.86 (hcp: 3 lp: 3 sp: 4), history: 1S 2S P (subtest of 1S 2S P 2N P 3C P)
FAIL: None (expected P) for Q632.JT52.743.86 (hcp: 3 lp: 3 sp: 4), history: 1S 2S P 2N P 3D P
FAIL: 3N (expected 3C) for KJ984.93.KJ986.K (hcp: 11 lp: 13 sp: 12), history: 1S 2S P 2N P
FAIL: None (expected 2S) for KJ984.93.KJ986.K (hcp: 11 lp: 13 sp: 12), history: 1S (subtest of 1S 2S P 2N P)
FAIL: 3N (expected 3D) for 93.KJ984.KJ986.K (hcp: 11 lp: 13 sp: 12), history: 1S 2S P 2N P
FAIL: None (expected 2S) for 93.KJ984.KJ986.K (hcp: 11 lp: 13 sp: 12), history: 1S (subtest of 1S 2S P 2N P)
FAIL: None (expected 4H) for K654.AQ.864.T653 (hcp: 9 lp: 9 sp: 8), history: 2D X P 3C P 3H P
FAIL: None (expected 3C) for K654.AQ.864.T653 (hcp: 9 lp: 9 sp: 8), history: 2D X P (subtest of 2D X P 3C P 3H P)
FAIL: 3N (expected 3H) for 85.T.KJ43.KQ9752 (hcp: 9 lp: 11 sp: 13), history: 1D 2S P 2N P
FAIL: 1S (expected 2S) for 85.T.KJ43.KQ9752 (hcp: 9 lp: 11 sp: 13), history: 1D (subtest of 1D 2S P 2N P)
FAIL: None (expected 4S) for KQJT3.864.AQ9.AT (hcp: 16 lp: 17 sp: 17), history: 1D 2S P 2N P 3H P
FAIL: None (expected 2N) for KQJT3.864.AQ9.AT (hcp: 16 lp: 17 sp: 17), history: 1D 2S P (subtest of 1D 2S P 2N P 3H P)
FAIL: None (expected 4S) for KQJT3.864.AQ9.AT (hcp: 16 lp: 17 sp: 17), history: 1D 2S P 2N P 3N P
FAIL: None (expected P) for QT8.KQ632.86.T97 (hcp: 7 lp: 8 sp: 8), history:  (subtest of P P 1C P 1D P 1H P)
FAIL: None (expected 3S) for JT87.A732..KQJ72 (hcp: 11 lp: 12 sp: 16), history: 1D 1S P 2D P
FAIL: None (expected X) for AJT95.AK4.K93.K6 (hcp: 18 lp: 19 sp: 19), history: 1S
FAIL: None (expected 5N) for AQJT9.AQT3.5.T52 (hcp: 13 lp: 14 sp: 16), history: 2S X P 3C P 3H P
FAIL: None (expected 3C) for AQJT9.AQT3.5.T52 (hcp: 13 lp: 14 sp: 16), history: 2S X P (subtest of 2S X P 3C P 3H P)
FAIL: None (expected P) for KQ986.K.AK7.J942 (hcp: 16 lp: 17 sp: 16), history: 1N P P
FAIL: None (expected P) for K83.Q.K75432.QJ6 (hcp: 11 lp: 13 sp: 12), history: 1D P 1H P 1S P 3H P 3N P
FAIL: 2N (expected 3H) for K83.Q.K75432.QJ6 (hcp: 11 lp: 13 sp: 12), history: 1D P 1H P 1S P (subtest of 1D P 1H P 1S P 3H P 3N P)
FAIL: None (expected 6N) for KQ4.KJ.K84.KQ973 (hcp: 17 lp: 18 sp: 17), history: P 1N P 2C P 2S P 5N P
FAIL: None (expected 6N) for QJT4.AQJ.765.AQJ (hcp: 17 lp: 17 sp: 17), history: 1N P 4N P
FAIL: 3N (expected 4S) for AQ6.K643.65.KQ96 (hcp: 14 lp: 14 sp: 15), history: 1C 1D 1S P 2S P
FAIL: None (expected P) for AJT8.J8.K52.KJ83 (hcp: 13 lp: 13 sp: 13), history: P 1C 1D 3C 3D
FAIL: None (expected P) for A8763.432.K6.763 (hcp: 7 lp: 8 sp: 8), history: 1S 2S P 2N P 3D P
FAIL: None (expected 2N) for A8763.432.K6.763 (hcp: 7 lp: 8 sp: 8), history: 1S 2S P (subtest of 1S 2S P 2N P 3D P)
FAIL: None (expected P) for AT9.Q97652..AJ64 (hcp: 11 lp: 13 sp: 16), history: 1D P 1S P 2S P 4S P
FAIL: 2D (expected 2S) for AT9.Q97652..AJ64 (hcp: 11 lp: 13 sp: 16), history: 1D P 1S P (subtest of 1D P 1S P 2S P 4S P)
FAIL: None (expected P) for A742.QJ765.Q4.Q4 (hcp: 11 lp: 12 sp: 9), history: P 1D P 2C P 3C P 3N P
FAIL: 2D (expected 3C) for A742.QJ765.Q4.Q4 (hcp: 11 lp: 12 sp: 9), history: P 1D P 2C P (subtest of P 1D P 2C P 3C P 3N P)
FAIL: None (expected 3N) for A642.AQJ42..K986 (hcp: 14 lp: 15 sp: 19), history: 1D X 1H P 1S P 2N P
FAIL: 1N (expected 1S) for A642.AQJ42..K986 (hcp: 14 lp: 15 sp: 19), history: 1D X 1H P (subtest of 1D X 1H P 1S P 2N P)
FAIL: None (expected P) for JT873.K5.AK72.74 (hcp: 11 lp: 12 sp: 13), history: 1D X 1H P 1S P 2N P 3N P
FAIL: None (expected 2C) for AQT972.64.T6.K86 (hcp: 9 lp: 11 sp: 11), history: P P 1H
FAIL: None (expected 1D) for 432.AKQJ.432.432 (hcp: 10 lp: 10 sp: 10), history: 1C
FAIL: None (expected P) for KQT8.AK7432.9.K3 (hcp: 15 lp: 17 sp: 19), history: 1D 1H 2C 4H
FAIL: None (expected 4D) for AK.K83.QJT76.986 (hcp: 13 lp: 14 sp: 14), history: 3D P
FAIL: 2N (expected P) for AJ64.Q962.T7.983 (hcp: 7 lp: 7 sp: 8), history: 1N P
FAIL: None (expected P) for 3.KQ952.T732.A84 (hcp: 9 lp: 10 sp: 12), history: P 1H P 3H P 4H P
FAIL: 2H (expected 3H) for 3.KQ952.T732.A84 (hcp: 9 lp: 10 sp: 12), history: P 1H P (subtest of P 1H P 3H P 4H P)
FAIL: None (expected P) for T954.952.T863.82 (hcp: 0 lp: 0 sp: 1), history: 2C P 2D P 2S P 3C P P
FAIL: None (expected P) for T954.952.T863.82 (hcp: 0 lp: 0 sp: 1), history: 2C P 2D P 2S (subtest of 2C P 2D P 2S P 3C P P)
FAIL: None (expected P) for T954.952.T863.82 (hcp: 0 lp: 0 sp: 1), history: 2C (subtest of 2C P 2D P 2S P 3C P P)
FAIL: 3N (expected 3H) for 876.A3.AT9852.Q6 (hcp: 10 lp: 12 sp: 10), history: 1S P 2H P 3D P
FAIL: None (expected P) for AQ852.KQ7.7652.J (hcp: 12 lp: 13 sp: 14), history: P 1C 1H 1S P 1N P 2S P
FAIL: 3N (expected 3C) for 876.432.K985.876 (hcp: 3 lp: 3 sp: 3), history: 2C P 2D P 2N P
FAIL: 6N (expected P) for J64.K7.AKQ94.AQ9 (hcp: 19 lp: 20 sp: 20), history: P P P 1H P 1S P 2N P 3N P
FAIL: 1N (expected 2N) for J64.K7.AKQ94.AQ9 (hcp: 19 lp: 20 sp: 20), history: P P P 1H P 1S P (subtest of P P P 1H P 1S P 2N P 3N P)
FAIL: 3N (expected 5C) for AKQJT4.2.KT2.J98 (hcp: 14 lp: 16 sp: 17), history: P 1D 2S 3C P 3D P
FAIL: 3N (expected 3C) for AKQJT4.2.KT2.J98 (hcp: 14 lp: 16 sp: 17), history: P 1D 2S (subtest of P 1D 2S 3C P 3D P)
FAIL: None (expected 3D) for .AQ986543.A74.74 (hcp: 10 lp: 14 sp: 16), history: P 1D 2S 3C P
FAIL: None (expected P) for JT.73.KQ76542.86 (hcp: 6 lp: 9 sp: 8), history: P 1S 2D
FAIL: 2N (expected P) for J.QJ.KQ854.AQJ53 (hcp: 16 lp: 18 sp: 16), history: P 1S P 1N P 2H P 2S P
FAIL: 3N (expected 2N) for J2.AQ84.T9432.J7 (hcp: 8 lp: 9 sp: 8), history: P P 1C 1N P 2D P 2H P
FAIL: 3N (expected 2D) for J2.AQ84.T9432.J7 (hcp: 8 lp: 9 sp: 8), history: P P 1C 1N P (subtest of P P 1C 1N P 2D P 2H P)
FAIL: None (expected P) for J2.AQ84.T9432.J7 (hcp: 8 lp: 9 sp: 8), history: P (subtest of P P 1C 1N P 2D P 2H P)
FAIL: 3S (expected 2C) for A82.AK8.Q874.T42 (hcp: 13 lp: 13 sp: 13), history: 1S P
FAIL: None (expected 1N) for AK2.AK8.874.QT42 (hcp: 16 lp: 16 sp: 16), history: 1C P 1S
FAIL: None (expected 2D) for 6.KQJ985432..AQ8 (hcp: 12 lp: 17 sp: 20), history: 1H P 1S
FAIL: None (expected X) for AK7432.543.QJ9.5 (hcp: 10 lp: 12 sp: 13), history: 1S 2C 2S P P
FAIL: None (expected 2C) for AK7432.543.QJ9.5 (hcp: 10 lp: 12 sp: 13), history: 1S (subtest of 1S 2C 2S P P)
FAIL: None (expected P) for 3.AK954.A985.AK5 (hcp: 18 lp: 19 sp: 21), history: P 1D 1H P P X P 1S P
FAIL: None (expected X) for 3.AK954.A985.AK5 (hcp: 18 lp: 19 sp: 21), history: P 1D 1H P P (subtest of P 1D 1H P P X P 1S P)
FAIL: 3N (expected 2N) for K42.AJT7.QT8.T63 (hcp: 10 lp: 10 sp: 10), history: P 1N P
FAIL: None (expected P) for AT6.K82.A64.AQ87 (hcp: 17 lp: 17 sp: 17), history: P 1N P 2N P
FAIL: None (expected 2H) for KT54.KJ73.KJT6.Q (hcp: 13 lp: 13 sp: 14), history: 1C 2C P
FAIL: None (expected 4H) for J42.AT9.987632.5 (hcp: 5 lp: 7 sp: 8), history: 1D 1H 1S
FAIL: None (expected 4S) for AK742.A.T972.Q63 (hcp: 13 lp: 14 sp: 16), history: 1C P 1S P 1N P 3S P
FAIL: None (expected 2H) for 732.A62.KQ964.J7 (hcp: 10 lp: 11 sp: 10), history: P P 1D 1S P
FAIL: None (expected P) for 732.A62.KQ964.J7 (hcp: 10 lp: 11 sp: 10), history: P (subtest of P P 1D 1S P)
FAIL: 1N (expected 2D) for A.AQ94.KJT95.Q53 (hcp: 16 lp: 17 sp: 19), history: P P P 1H 1S X P
FAIL: None (expected P) for 5.9643.K7542.QJ5 (hcp: 6 lp: 7 sp: 9), history: 1N P 2D P 2H P
FAIL: None (expected 4H) for J5.KJ7.AKQ74.963 (hcp: 14 lp: 15 sp: 14), history: 1H X 2N P
FAIL: 3N (expected 3H) for AT8.J965.K85.Q97 (hcp: 10 lp: 10 sp: 10), history: 1D 2N P
FAIL: None (expected 2C) for A96432.5.KJ8.AQJ (hcp: 15 lp: 17 sp: 18), history: P 1D
FAIL: None (expected P) for AQ72.AT82.32.K74 (hcp: 13 lp: 13 sp: 14), history: P 1D P 1S P 2C P 2D P
FAIL: None (expected X) for 84.KT9765.4.A763 (hcp: 7 lp: 9 sp: 11), history: 1H 2C
FAIL: None (expected P) for Q62.T7.KT982.A75 (hcp: 9 lp: 10 sp: 10), history:  (subtest of P P 1D P 1H P 1S P)
FAIL: 2C (expected 1S) for T973.AKQ3.Q.KQ43 (hcp: 16 lp: 16 sp: 17), history: P P 1D P 1H P (subtest of P P 1D P 1H P 1S P 1N P)
FAIL: 3S (expected 3N) for KQ8.K62.Q432.AK8 (hcp: 17 lp: 17 sp: 17), history: P 1S P
FAIL: None (expected 5D) for AKT964.975.7.965 (hcp: 7 lp: 9 sp: 10), history: 2C P 3C P 4N P
FAIL: 2D (expected 3C) for AKT964.975.7.965 (hcp: 7 lp: 9 sp: 10), history: 2C P (subtest of 2C P 3C P 4N P)
FAIL: 3N (expected 2N) for AK.AK54.98.KQJ76 (hcp: 20 lp: 21 sp: 22), history: 2H P
FAIL: None (expected X) for AKQ5.KJ93.AQ97.4 (hcp: 19 lp: 19 sp: 22), history: 1S X 2S P P
FAIL: None (expected P) for KJ64.9.K6.KT7542 (hcp: 10 lp: 12 sp: 14), history: 1S P 2C P 3C P 3S P 4S P
FAIL: 3S (expected 2C) for KJ64.9.K6.KT7542 (hcp: 10 lp: 12 sp: 14), history: 1S P (subtest of 1S P 2C P 3C P 3S P 4S P)
FAIL: 4N (expected P) for AQ7.AJT9762.5.Q4 (hcp: 13 lp: 16 sp: 15), history: P 1H P 2D P 2H P 3D P 3N P
FAIL: 3N (expected 3D) for AQ7.AJT9762.5.Q4 (hcp: 13 lp: 16 sp: 15), history: P 1H P 2D P 2H P (subtest of P 1H P 2D P 2H P 3D P 3N P)
FAIL: 1S (expected 2H) for QT62.Q8.J94.KT76 (hcp: 8 lp: 8 sp: 7), history: P P P 1H P (subtest of P P P 1H P 2H P 3D P)
FAIL: None (expected P) for QT62.Q8.J94.KT76 (hcp: 8 lp: 8 sp: 7), history: P (subtest of P P P 1H P 2H P 3D P)
FAIL: 2N (expected 2D) for J83.AQJ8.72.Q763 (hcp: 10 lp: 10 sp: 11), history: P P 1D P 1S P 1N P
FAIL: None (expected P) for J83.AQJ8.72.Q763 (hcp: 10 lp: 10 sp: 11), history:  (subtest of P P 1D P 1S P 1N P)
FAIL: 2H (expected 3H) for AK.K8.AKT762.953 (hcp: 17 lp: 19 sp: 19), history: P P 1H P 2C P
FAIL: None (expected P) for 982.AK4.Q8.AJT53 (hcp: 14 lp: 15 sp: 13), history: P P 1S 1N P 2D
FAIL: None (expected P) for T6543.2.JT6432.2 (hcp: 1 lp: 4 sp: 7), history: P P 1S 1N P 2D 2S P P
FAIL: None (expected 2D) for T6543.2.JT6432.2 (hcp: 1 lp: 4 sp: 7), history: P P 1S 1N P (subtest of P P 1S 1N P 2D 2S P P)
FAIL: None (expected P) for T6543.2.JT6432.2 (hcp: 1 lp: 4 sp: 7), history: P (subtest of P P 1S 1N P 2D 2S P P)
FAIL: 3N (expected 4H) for 6.A74.Q96532.K85 (hcp: 9 lp: 11 sp: 12), history: P P 1S 1N P 2D P 3D P
FAIL: 3N (expected 2D) for 6.A74.Q96532.K85 (hcp: 9 lp: 11 sp: 12), history: P P 1S 1N P (subtest of P P 1S 1N P 2D P 3D P)
FAIL: None (expected P) for 6.A74.Q96532.K85 (hcp: 9 lp: 11 sp: 12), history: P (subtest of P P 1S 1N P 2D P 3D P)
FAIL: None (expected 3D) for AT62.J7652.J5.96 (hcp: 6 lp: 7 sp: 7), history: 1S X 2S P P X P
FAIL: None (expected P) for AT62.J7652.J5.96 (hcp: 6 lp: 7 sp: 7), history: 1S X 2S (subtest of 1S X 2S P P X P)
FAIL: None (expected 2S) for T8.KJ7.Q74.Q8654 (hcp: 8 lp: 9 sp: 9), history: P P P 1D P 2C P 2D P P X P
FAIL: None (expected P) for T8.KJ7.Q74.Q8654 (hcp: 8 lp: 9 sp: 9), history: P P P 1D P 2C P 2D (subtest of P P P 1D P 2C P 2D P P X P)
FAIL: 1S (expected P) for T8.KJ7.Q74.Q8654 (hcp: 8 lp: 9 sp: 9), history: P P P 1D (subtest of P P P 1D P 2C P 2D P P X P)
FAIL: None (expected P) for T8.KJ7.Q74.Q8654 (hcp: 8 lp: 9 sp: 9), history:  (subtest of P P P 1D P 2C P 2D P P X P)
FAIL: None (expected P) for 96.87.J653.AQT94 (hcp: 7 lp: 8 sp: 9), history:  (subtest of P P 1D P)
FAIL: 3N (expected 3S) for A5.AK98765.5.KJ7 (hcp: 15 lp: 18 sp: 19), history: P 1D P 1S P 2D P 2N P
FAIL: 3N (expected P) for AQ72.AKJ53.A82.5 (hcp: 18 lp: 19 sp: 21), history: P 1D 1S 1N P 2C P 2D P
FAIL: None (expected P) for A54.QT5.J743.QJ7 (hcp: 10 lp: 10 sp: 10), history: P P 1N P 2C P 2S P 2N P 3N P
FAIL: 3N (expected 2N) for A54.QT5.J743.QJ7 (hcp: 10 lp: 10 sp: 10), history: P P 1N P 2C P 2S P (subtest of P P 1N P 2C P 2S P 2N P 3N P)
FAIL: None (expected P) for A54.QT5.J743.QJ7 (hcp: 10 lp: 10 sp: 10), history:  (subtest of P P 1N P 2C P 2S P 2N P 3N P)
FAIL: None (expected P) for J.AQ972.T5.JT964 (hcp: 8 lp: 10 sp: 11), history: 1H 2H 3C 4S P
FAIL: 1S (expected 2H) for J.AQ972.T5.JT964 (hcp: 8 lp: 10 sp: 11), history: 1H (subtest of 1H 2H 3C 4S P)
FAIL: None (expected X) for 8532.A854.A74.AK (hcp: 15 lp: 15 sp: 16), history: P 1H 2S P 3S P 4C 4H P P 5C
FAIL: X (expected P) for 8532.A854.A74.AK (hcp: 15 lp: 15 sp: 16), history: P 1H 2S (subtest of P 1H 2S P 3S P 4C 4H P P 5C)
FAIL: None (expected 2D) for 83.KQ732.Q2.AKJ9 (hcp: 15 lp: 16 sp: 15), history: P 1C 1D P P 1H 1S P P X
FAIL: None (expected 1S) for 83.KQ732.Q2.AKJ9 (hcp: 15 lp: 16 sp: 15), history: P 1C 1D P P 1H (subtest of P 1C 1D P P 1H 1S P P X)
FAIL: None (expected P) for 94.932.QT95.K872 (hcp: 5 lp: 5 sp: 6), history: 2C P P
FAIL: 2S (expected 3S) for A853.K.K2.KJT943 (hcp: 14 lp: 16 sp: 15), history: P 1S P 2D P
FAIL: None (expected X) for 9.AKQT63.AQ.K865 (hcp: 18 lp: 20 sp: 20), history: 2H X 4H P P
FAIL: None (expected X) for 9.AKQT63.AQ.K865 (hcp: 18 lp: 20 sp: 20), history: 2H (subtest of 2H X 4H P P)
FAIL: 3N (expected P) for 875.K8752.Q6.986 (hcp: 5 lp: 6 sp: 4), history: 1C X P 1D 1S 2N P
FAIL: None (expected 1D) for 875.K8752.Q6.986 (hcp: 5 lp: 6 sp: 4), history: 1C X P (subtest of 1C X P 1D 1S 2N P)
FAIL: 3N (expected 3D) for AJ6532.T73.J6.86 (hcp: 6 lp: 8 sp: 7), history: 1C 2N P
FAIL: None (expected 2N) for .K54.A9842.Q9543 (hcp: 9 lp: 11 sp: 14), history: P P 1D P 1S P 2C P
FAIL: None (expected P) for .K54.A9842.Q9543 (hcp: 9 lp: 11 sp: 14), history:  (subtest of P P 1D P 1S P 2C P)
FAIL: None (expected 2S) for J98652.942.T.AKQ (hcp: 10 lp: 12 sp: 13), history: P 1D 2D P
FAIL: None (expected P) for J98652.942.T.AKQ (hcp: 10 lp: 12 sp: 13), history:  (subtest of P 1D 2D P)
FAIL: None (expected P) for .T743.AKJ63.AQJ4 (hcp: 15 lp: 16 sp: 20), history: P 1H 4C P P
FAIL: 7N (expected 4C) for K9874.3.AQ.AKQ72 (hcp: 18 lp: 20 sp: 20), history: P 1H 2H P 2N P
FAIL: 1S (expected 2H) for K9874.3.AQ.AKQ72 (hcp: 18 lp: 20 sp: 20), history: P 1H (subtest of P 1H 2H P 2N P)
FAIL: 3S (expected 4S) for Q5.962.AKQ65.AQ2 (hcp: 17 lp: 18 sp: 16), history: 1N P 2H P 2S P 2N P
FAIL: 3N (expected 3D) for T32.Q63.KQJ986.2 (hcp: 8 lp: 10 sp: 11), history: P 2H P 2N P
FAIL: None (expected P) for KT94.83.AT9654.T (hcp: 7 lp: 9 sp: 11), history: P P P 1C P 1H P 1S P 2H P 2N P
FAIL: None (expected 2H) for KT94.83.AT9654.T (hcp: 7 lp: 9 sp: 11), history: P P P 1C P 1H P 1S P (subtest of P P P 1C P 1H P 1S P 2H P 2N P)
FAIL: None (expected P) for KT94.83.AT9654.T (hcp: 7 lp: 9 sp: 11), history: P (subtest of P P P 1C P 1H P 1S P 2H P 2N P)
FAIL: None (expected P) for AQ73.AT6.QJ.QJ63 (hcp: 16 lp: 16 sp: 14), history: 1H P 2H X P 3C P
FAIL: None (expected X) for AQ73.AT6.QJ.QJ63 (hcp: 16 lp: 16 sp: 14), history: 1H P 2H (subtest of 1H P 2H X P 3C P)
FAIL: None (expected 3C) for K83.54.8632.A643 (hcp: 7 lp: 7 sp: 8), history: 1S P 2H X P
FAIL: None (expected P) for K83.54.8632.A643 (hcp: 7 lp: 7 sp: 8), history: 1S (subtest of 1S P 2H X P)
FAIL: None (expected P) for K5.J86532.K6.AJ8 (hcp: 12 lp: 14 sp: 14), history: P P P 1D P 1S P 2D P 3D P
FAIL: None (expected X) for AKQ76..AT32.AT84 (hcp: 17 lp: 18 sp: 22), history: P P 1N
FAIL: None (expected X) for AT6.KJ864.A4.A42 (hcp: 16 lp: 17 sp: 17), history: P 2H
FAIL: None (expected P) for 962.863.KQJ7.KJ7 (hcp: 10 lp: 10 sp: 10), history:  (subtest of P P 1D 1S X P 2C P)
FAIL: 3H (expected 2N) for K.K7.KJ98542.QT8 (hcp: 12 lp: 15 sp: 13), history: 1H P
FAIL: None (expected 1N) for AKT4.AT.A82.J876 (hcp: 16 lp: 16 sp: 17), history: 1C P P
<<<<<<< HEAD
Pass 161 of 369 hands
=======
Pass 159 of 369 hands
>>>>>>> 7a1ad15f

test_negative_double:
FAIL: None (expected P) for 73.J986.J53.A864 (hcp: 6 lp: 6 sp: 7), history: 1C 2H
FAIL: 4H (expected P) for 4.A3.KQ65.KJT865 (hcp: 13 lp: 15 sp: 17), history: 1C 1S P P X P
FAIL: 1N (expected P) for 4.A3.KQ65.KJT865 (hcp: 13 lp: 15 sp: 17), history: 1C 1S (subtest of 1C 1S P P X P)
FAIL: 4S (expected 3H) for KJ52.K9864..AQ64 (hcp: 13 lp: 14 sp: 18), history: 1C 2H X P 2S P
FAIL: 3N (expected 3H) for KJ52.K9864..AQ64 (hcp: 13 lp: 14 sp: 18), history: 1C 2H X P 3C P
FAIL: 3N (expected 3H) for KJ52.K9864..AQ64 (hcp: 13 lp: 14 sp: 18), history: 1C 2H X P 3D P
FAIL: 1N (expected 2D) for J5.AQ864.A54.K76 (hcp: 14 lp: 15 sp: 14), history: 1D 1S X P
FAIL: 1N (expected 2C) for KJ43.KQJ97.K5.87 (hcp: 13 lp: 14 sp: 15), history: 1D 1S X P
FAIL: 1N (expected 3N) for KJ6.AQJ93.K5.AJ6 (hcp: 19 lp: 20 sp: 20), history: 1D 1S X P
FAIL: 1N (expected 2S) for AQ6.KQJ97.AQ76.5 (hcp: 18 lp: 19 sp: 21), history: 1D 1S X P
FAIL: 1N (expected 2H) for J43.KJ97.AQ76.Q7 (hcp: 13 lp: 13 sp: 12), history: 1D 1S X P
FAIL: 1N (expected 2H) for 62.AQ876.KJ97.A8 (hcp: 14 lp: 15 sp: 16), history: 1D 1S X P
Pass 29 of 41 hands

test_open_one_nt:
Pass 7 of 7 hands

test_open_two_nt:
Pass 1 of 1 hands

test_opener_rebid_after_a_limit_raise:
FAIL: None (expected P) for Q6.Q86.KT5.AQ982 (hcp: 13 lp: 14 sp: 12), history: 1S P 3S P
FAIL: None (expected 4S) for 6.KJ86.KT5.AQ982 (hcp: 13 lp: 14 sp: 16), history: 1S P 3S P
FAIL: 1N (expected 1S) for 98.Q86.KT5.AKQJ8 (hcp: 15 lp: 16 sp: 16), history:  (subtest of 1S P 3S P)
Pass 3 of 6 hands

test_overcalling_one_notrump:
FAIL: None (expected 2S) for Q52.K97.3.AQJ764 (hcp: 12 lp: 14 sp: 15), history: 1N 2C P 2D P
FAIL: None (expected 2C) for Q52.K97.3.AQJ764 (hcp: 12 lp: 14 sp: 15), history: 1N (subtest of 1N 2C P 2D P)
FAIL: None (expected 2D) for 3.86.AQT75.KQ632 (hcp: 11 lp: 13 sp: 15), history: 1N
FAIL: None (expected 2H) for AKJ42.T9.AQ875.5 (hcp: 14 lp: 16 sp: 18), history: 1N
FAIL: None (expected 2S) for .KQT73.642.AQJ84 (hcp: 12 lp: 14 sp: 17), history: 1N
FAIL: None (expected 2N) for KJT643.AQT62..87 (hcp: 10 lp: 13 sp: 16), history: 1N
FAIL: None (expected 3C) for AKJT742.Q97.65.5 (hcp: 10 lp: 13 sp: 14), history: 1N 2C P
FAIL: None (expected P) for AQJ7642.T9.3.852 (hcp: 7 lp: 10 sp: 11), history: 1N 2C P
FAIL: None (expected 2D) for 865.96.J984.Q632 (hcp: 3 lp: 3 sp: 4), history: 1N 2C P
FAIL: None (expected 2H) for 542.T9.AQJT65.53 (hcp: 7 lp: 9 sp: 9), history: 1N 2C P
FAIL: None (expected P) for 872.AQJT73.42.84 (hcp: 7 lp: 9 sp: 9), history: 1N 2D P
FAIL: None (expected 2S) for QT643.JT62.4.873 (hcp: 3 lp: 4 sp: 6), history: 1N 2D P
FAIL: None (expected 3H) for 9742.QJ7.QJ65.A3 (hcp: 10 lp: 10 sp: 11), history: 1N 2D P
FAIL: None (expected 2N) for T76432.QJT732.4. (hcp: 3 lp: 7 sp: 11), history: 1N 2D P
FAIL: None (expected 3C) for AKQT643.T62.4.73 (hcp: 9 lp: 12 sp: 13), history: 1N 2D P
FAIL: None (expected P) for Q872.T73.742.842 (hcp: 2 lp: 2 sp: 2), history: 1N 2H P
FAIL: None (expected 2N) for QT643.T962.4.965 (hcp: 2 lp: 3 sp: 5), history: 1N 2H P
FAIL: None (expected 3H) for A742.QJ7.QT65.83 (hcp: 9 lp: 9 sp: 10), history: 1N 2H P
FAIL: None (expected 2S) for 76.72.42.KQT9843 (hcp: 5 lp: 8 sp: 8), history: 1N 2H P
FAIL: None (expected 3H) for AK43.T62.KT43.73 (hcp: 10 lp: 10 sp: 11), history: 1N 2H P 2N P 3C P
FAIL: None (expected 2N) for AK43.T62.KT43.73 (hcp: 10 lp: 10 sp: 11), history: 1N 2H P (subtest of 1N 2H P 2N P 3C P)
FAIL: None (expected 3H) for AK43.T62.KT43.73 (hcp: 10 lp: 10 sp: 11), history: 1N 2H P 2N P 3D P
Pass 0 of 22 hands

test_overcalls:
FAIL: None (expected P) for T98.872.KJ743.T9 (hcp: 4 lp: 5 sp: 5), history: 1C
FAIL: 1S (expected P) for AKT.53.KT8.98542 (hcp: 10 lp: 11 sp: 11), history: 1H
FAIL: None (expected 2S) for AKJ.Q84.6.AKJT73 (hcp: 18 lp: 20 sp: 21), history: 1H X P 2C P
FAIL: 1S (expected X) for AKJ.Q84.6.AKJT73 (hcp: 18 lp: 20 sp: 21), history: 1H (subtest of 1H X P 2C P)
FAIL: None (expected 2S) for AKJ.Q84.6.AKJT73 (hcp: 18 lp: 20 sp: 21), history: 1H X P 2D P
FAIL: None (expected P) for K8.76.AQ953.QJT2 (hcp: 12 lp: 13 sp: 14), history: 1S
FAIL: None (expected 2H) for QJT2.76.AQ953.K8 (hcp: 12 lp: 13 sp: 14), history: 1S
FAIL: None (expected P) for QJT2.76.AQ953.K8 (hcp: 12 lp: 13 sp: 14), history: 1S
FAIL: None (expected 2H) for 53.A8.KQJ873.975 (hcp: 10 lp: 12 sp: 12), history: 1S
FAIL: None (expected 2H) for KQ8765.8.AQT95.9 (hcp: 11 lp: 14 sp: 17), history: 1S
FAIL: 1H (expected 1N) for KQ4.AQ8.Q9873.K2 (hcp: 16 lp: 17 sp: 17), history: 1C
FAIL: 1H (expected 1N) for KQ4.AQ8.Q9873.K2 (hcp: 16 lp: 17 sp: 17), history: 1D
FAIL: None (expected 1N) for KQ4.AQ8.Q9873.K2 (hcp: 16 lp: 17 sp: 17), history: 1H
FAIL: None (expected 2H) for KQ4.K98.KQ873.K2 (hcp: 16 lp: 17 sp: 17), history: 1S
FAIL: 1H (expected 1N) for KQ4.A98.QJ873.K2 (hcp: 15 lp: 16 sp: 16), history: 1C
FAIL: None (expected 3H) for J63.Q843.KT87.J5 (hcp: 7 lp: 7 sp: 7), history: 1C 1H P
FAIL: None (expected 2H) for J63.Q843.KT8.J75 (hcp: 7 lp: 7 sp: 7), history: 1C 1H P
FAIL: 1N (expected 2C) for 63.Q843.AT87.KQ5 (hcp: 11 lp: 11 sp: 12), history: 1C 1H P
FAIL: 2N (expected 2C) for K7.Q876.KJ75.KQ5 (hcp: 14 lp: 14 sp: 15), history: 1C 1H P
FAIL: 2N (expected 3H) for K7.Q876.KJ75.KQ5 (hcp: 14 lp: 14 sp: 15), history: 1C 1H P 2C P 2H P
FAIL: 1H (expected 2H) for J63.K43.KQT874.5 (hcp: 9 lp: 11 sp: 12), history: 1D
FAIL: 1H (expected 3H) for 6.Q84.AQT8764.65 (hcp: 8 lp: 11 sp: 12), history: 1D
FAIL: 1H (expected 4H) for 874..AQT87642.Q5 (hcp: 8 lp: 12 sp: 12), history: 1D
Pass 5 of 28 hands

test_preemption:
FAIL: 2S (expected P) for 4.Q765.83.KQT932 (hcp: 7 lp: 9 sp: 11), history: P P P
FAIL: None (expected P) for Q98.JT8.53.AKT95 (hcp: 10 lp: 11 sp: 11), history: 
FAIL: None (expected P) for Q98.JT8.53.AKT95 (hcp: 10 lp: 11 sp: 11), history: P
FAIL: None (expected 2S) for Q98.JT8.53.AKT95 (hcp: 10 lp: 11 sp: 11), history: P P
FAIL: 1S (expected 2S) for Q83.K9.Q8.AQJ874 (hcp: 14 lp: 16 sp: 14), history: P P P
FAIL: None (expected 3S) for 9.QJ2.AQT984.986 (hcp: 9 lp: 11 sp: 12), history: 2H P 2S P
FAIL: None (expected 3D) for Q9.QT82.AQT984.2 (hcp: 10 lp: 12 sp: 12), history: 2H P 2S P
FAIL: 1H (expected 2H) for Q9.QT82.AQT984.2 (hcp: 10 lp: 12 sp: 12), history:  (subtest of 2H P 2S P)
FAIL: None (expected 3H) for 74.982.AQT984.82 (hcp: 6 lp: 8 sp: 8), history: 2H P 2S P
FAIL: None (expected 3H) for T9.982.AKT984.98 (hcp: 7 lp: 9 sp: 9), history: 2H P 2N P
FAIL: 3N (expected 3D) for T9.KT2.AQT984.82 (hcp: 9 lp: 11 sp: 11), history: 2H P 2N P
FAIL: 3N (expected 3D) for J9.QT2.KQJ984.J2 (hcp: 10 lp: 12 sp: 10), history: 2H P 2N P
FAIL: 3S (expected P) for J4.T.QJT.AJT7653 (hcp: 9 lp: 12 sp: 12), history: 
FAIL: 3S (expected P) for J4.T.QJT.AJT7653 (hcp: 9 lp: 12 sp: 12), history: P
FAIL: 3H (expected P) for J64.85.KQT9852.5 (hcp: 6 lp: 9 sp: 10), history: P P P
FAIL: None (expected P) for A976432.65.KJT.7 (hcp: 8 lp: 11 sp: 12), history: 
FAIL: 3D (expected P) for J97.AKJ9852.98.7 (hcp: 9 lp: 12 sp: 13), history: P P P
FAIL: None (expected 3C) for AKQ985.T987.62.9 (hcp: 9 lp: 11 sp: 13), history: 
FAIL: None (expected 3C) for AKQ985.T987.62.9 (hcp: 9 lp: 11 sp: 13), history: P
FAIL: None (expected 3C) for AKQ985.T987.62.9 (hcp: 9 lp: 11 sp: 13), history: P P
FAIL: None (expected P) for AKQ985.T987.62.9 (hcp: 9 lp: 11 sp: 13), history: P P P
FAIL: None (expected P) for A.5.9842.AT98654 (hcp: 8 lp: 11 sp: 14), history: 
FAIL: 3H (expected P) for J4.QT6.KQJT872.4 (hcp: 9 lp: 12 sp: 12), history: P P P
FAIL: None (expected P) for J7.5.A92.KT87654 (hcp: 8 lp: 11 sp: 11), history: 
FAIL: None (expected P) for .K5.A985.KJ76432 (hcp: 11 lp: 14 sp: 17), history: 3C P
FAIL: None (expected 5C) for KJ74.JT95.9732.A (hcp: 9 lp: 9 sp: 12), history: 3C P
FAIL: None (expected 3S) for Q4.A7.K84.AKJT74 (hcp: 17 lp: 19 sp: 17), history: 3C P
FAIL: None (expected 3N) for T9842.A95.A3.AK5 (hcp: 15 lp: 16 sp: 16), history: 3S P
FAIL: None (expected 4S) for K4.A87643.82.983 (hcp: 7 lp: 9 sp: 9), history: 3S P
FAIL: None (expected 4S) for A9432.A8652.AKQ. (hcp: 17 lp: 19 sp: 22), history: 3S P
FAIL: None (expected 5S) for 864.AKQT6.A2.K83 (hcp: 16 lp: 17 sp: 17), history: 3S P 4N P 5C P
FAIL: None (expected 4N) for 864.AKQT6.A2.K83 (hcp: 16 lp: 17 sp: 17), history: 3S P (subtest of 3S P 4N P 5C P)
FAIL: None (expected 6S) for 864.AKQT6.A2.K83 (hcp: 16 lp: 17 sp: 17), history: 3S P 4N P 5D P
FAIL: 1H (expected 4H) for 8.9873.AKQT864.4 (hcp: 9 lp: 12 sp: 15), history: 
FAIL: 1H (expected 4H) for 8.9873.AKQT864.4 (hcp: 9 lp: 12 sp: 15), history: P
FAIL: 1H (expected 4H) for 8.9873.AKQT864.4 (hcp: 9 lp: 12 sp: 15), history: P P
FAIL: 3H (expected 4H) for 8.9873.AKQT864.4 (hcp: 9 lp: 12 sp: 15), history: P P P
Pass 28 of 65 hands

test_preemptive_overcalls:
Pass 6 of 6 hands

test_remaining_hands_from_book:
FAIL: None (expected 2H) for 974.J85.AJT872.9 (hcp: 6 lp: 8 sp: 9), history: 1S P P
FAIL: None (expected 2H) for 9.KQ5.AKT872.J65 (hcp: 13 lp: 15 sp: 16), history: 1C P P
FAIL: None (expected 2H) for KJ8.A74.JT874.86 (hcp: 9 lp: 10 sp: 10), history: 1D P 2D P P
FAIL: 1H (expected P) for KJ8.A74.JT874.86 (hcp: 9 lp: 10 sp: 10), history: 1D (subtest of 1D P 2D P P)
FAIL: None (expected 2S) for Q98.K74.43.QJ874 (hcp: 8 lp: 9 sp: 9), history: 1H P 2H P P
FAIL: 1S (expected P) for Q98.K74.43.QJ874 (hcp: 8 lp: 9 sp: 9), history: 1H (subtest of 1H P 2H P P)
FAIL: None (expected 1S) for QJ98.84.43.KQT87 (hcp: 8 lp: 9 sp: 10), history: 1H P P
FAIL: None (expected P) for K98.K974.QJ7.987 (hcp: 9 lp: 9 sp: 9), history: 1H P 2H P P
FAIL: None (expected P) for K98.K974.QJ7.987 (hcp: 9 lp: 9 sp: 9), history: 1H (subtest of 1H P 2H P P)
FAIL: None (expected 1N) for JT43.KJ4.KT8.KQ6 (hcp: 13 lp: 13 sp: 13), history: 1S P P
FAIL: None (expected X) for 42.AJ3.K954.QT87 (hcp: 10 lp: 10 sp: 11), history: 1C P P
FAIL: None (expected P) for 42.AJ3.K954.QT87 (hcp: 10 lp: 10 sp: 11), history: 1C
FAIL: None (expected X) for QT752.73.A94.AT6 (hcp: 10 lp: 11 sp: 11), history: 1D P P
FAIL: None (expected P) for QT752.73.A94.AT6 (hcp: 10 lp: 11 sp: 11), history: 1D
FAIL: None (expected X) for KT6.QT87.84.AT84 (hcp: 9 lp: 9 sp: 10), history: 1H P 2H P P
FAIL: None (expected P) for KT6.QT87.84.AT84 (hcp: 9 lp: 9 sp: 10), history: 1H (subtest of 1H P 2H P P)
FAIL: None (expected X) for K87.AJ76.65.Q863 (hcp: 10 lp: 10 sp: 11), history: 1H P P
FAIL: None (expected X) for AKQ5.84.72.AQJ93 (hcp: 16 lp: 17 sp: 18), history: 1H P P
FAIL: None (expected X) for K92.QJT7.KQ4.AJ7 (hcp: 16 lp: 16 sp: 16), history: 1H P P
FAIL: None (expected 2N) for K92.QJT7.KQ4.AJ7 (hcp: 16 lp: 16 sp: 16), history: 1H P P X P 2C P
FAIL: None (expected 2S) for QJ875.A.KT9854.9 (hcp: 10 lp: 13 sp: 16), history: 1S P P
FAIL: None (expected P) for 4.QJ96.KQ65.Q865 (hcp: 10 lp: 10 sp: 13), history: 1H P P
FAIL: None (expected P) for J87.T9652.A43.98 (hcp: 5 lp: 6 sp: 6), history: 1C P P
FAIL: 3N (expected 4N) for QT64.AK8.KT6.A62 (hcp: 16 lp: 16 sp: 16), history: 1N P
FAIL: None (expected 6N) for KJ.QJT9.A873.KQ3 (hcp: 16 lp: 16 sp: 16), history: 1N P 4N P
FAIL: 3N (expected 4N) for JT64.AK8.KQ6.A62 (hcp: 17 lp: 17 sp: 17), history: 1N P
FAIL: None (expected P) for KQ.QJT9.A87.QJ73 (hcp: 15 lp: 15 sp: 14), history: 1N P 4N P
Pass 3 of 30 hands

test_reopening_double:
FAIL: None (expected 2S) for 865.643.T4.87542 (hcp: 0 lp: 1 sp: 1), history: 1D 2C P P X P
FAIL: None (expected P) for 865.643.T4.87542 (hcp: 0 lp: 1 sp: 1), history: 1D 2C (subtest of 1D 2C P P X P)
FAIL: None (expected 2D) for 8743.Q9863.T4.87 (hcp: 2 lp: 3 sp: 4), history: 1D 2C P P X P
FAIL: None (expected P) for 8743.Q9863.T4.87 (hcp: 2 lp: 3 sp: 4), history: 1D 2C (subtest of 1D 2C P P X P)
FAIL: None (expected P) for AQT753.843.Q2.42 (hcp: 8 lp: 10 sp: 8), history: 1D 2C P P X P
FAIL: None (expected P) for AQT753.843.Q2.42 (hcp: 8 lp: 10 sp: 8), history: 1D 2C (subtest of 1D 2C P P X P)
FAIL: None (expected X) for AK6.93.A42.K7652 (hcp: 14 lp: 15 sp: 15), history: P P 1S 2D P P
FAIL: None (expected P) for QJ3.KJ876.863.QT (hcp: 9 lp: 10 sp: 8), history: P P 1S 2D P P X P
FAIL: None (expected P) for QJ3.KJ876.863.QT (hcp: 9 lp: 10 sp: 8), history: P P 1S 2D (subtest of P P 1S 2D P P X P)
FAIL: None (expected P) for QJ3.KJ876.863.QT (hcp: 9 lp: 10 sp: 8), history:  (subtest of P P 1S 2D P P X P)
FAIL: 2N (expected P) for 643.KT94.AKJ53.7 (hcp: 11 lp: 12 sp: 14), history: P 1S 2H P P X P
FAIL: X (expected P) for 643.KT94.AKJ53.7 (hcp: 11 lp: 12 sp: 14), history: P 1S 2H (subtest of P 1S 2H P P X P)
FAIL: 2S (expected X) for KQ5.QJ3.2.AJ6543 (hcp: 13 lp: 15 sp: 16), history: P 1S 2H P P
FAIL: 2H (expected X) for Q93.5.AT93.AKJ53 (hcp: 14 lp: 15 sp: 17), history: P 1S 2D P P
FAIL: 2N (expected P) for KT6.AQJ74.874.T2 (hcp: 10 lp: 11 sp: 11), history: P 1S 2D P P X P
FAIL: 2N (expected P) for KT6.AQJ74.874.T2 (hcp: 10 lp: 11 sp: 11), history: P 1S 2D (subtest of P 1S 2D P P X P)
Pass 3 of 19 hands

test_reverses:
FAIL: 1N (expected 2H) for 2.AKJ72.K973.AJ3 (hcp: 16 lp: 17 sp: 19), history: 1D P 1S P
FAIL: 2H (expected 2S) for T.8.AKJ762.AKT32 (hcp: 15 lp: 18 sp: 21), history: 1H P 1N P
FAIL: 2D (expected 3D) for 2.AKJ94.AQJ642.Q (hcp: 17 lp: 20 sp: 21), history: 1H P 1S P
FAIL: 1N (expected 2N) for AQ97.KQ7.JT7.AK4 (hcp: 19 lp: 19 sp: 19), history: 1C P 1S P
FAIL: 2C (expected 2D) for AQT542.AQJ.A.987 (hcp: 17 lp: 19 sp: 20), history: 1C P 1H P
FAIL: 2C (expected 2D) for AQT542.AQJ.A.987 (hcp: 17 lp: 19 sp: 20), history: 1C P 1S P
FAIL: None (expected 3S) for AQT542.AQJ.A.987 (hcp: 17 lp: 19 sp: 20), history: 1C P 1S P 2D P 3D P
FAIL: None (expected 2N) for J932.QJ7.Q83.JT3 (hcp: 7 lp: 7 sp: 7), history: 1C P 1N P 2D P
FAIL: None (expected 2S) for 8763.85.T8.AQ985 (hcp: 6 lp: 7 sp: 8), history: 1D P 1S P 2H P
FAIL: 1N (expected 2D) for KQJ62.AK72.KJ8.5 (hcp: 17 lp: 18 sp: 20), history: 1C P 1S P (subtest of 1C P 1S P 2D P 2S P)
FAIL: 2N (expected 3C) for AKJ762.KQ72.K9.5 (hcp: 16 lp: 18 sp: 20), history: 1C P 1S P 2D P 2S P
FAIL: 2C (expected 2D) for AKJ762.KQ72.K9.5 (hcp: 16 lp: 18 sp: 20), history: 1C P 1S P (subtest of 1C P 1S P 2D P 2S P)
FAIL: 2N (expected 3S) for AQJ76.AK72.J.K75 (hcp: 18 lp: 19 sp: 20), history: 1C P 1S P 2D P 2S P
FAIL: 1N (expected 2D) for AQJ76.AK72.J.K75 (hcp: 18 lp: 19 sp: 20), history: 1C P 1S P (subtest of 1C P 1S P 2D P 2S P)
FAIL: None (expected 2N) for 87632.8.T86.AQ98 (hcp: 6 lp: 7 sp: 9), history: 1D P 1S P 2H P
Pass 14 of 29 hands

test_rule_of_twenty_open:
FAIL: None (expected P) for Q75.Q75.A876.KJ8 (hcp: 12 lp: 12 sp: 12), history: 
FAIL: None (expected P) for K95.AJ765.Q76.J8 (hcp: 11 lp: 12 sp: 11), history: 
Pass 13 of 15 hands

test_slam_invitations_over_one_nt:
FAIL: 3N (expected 3C) for AK8743.K2.K52.J8 (hcp: 14 lp: 16 sp: 15), history: 1N P 2C P 2H P
FAIL: 3C (expected 2C) for AK8743.K2.K52.J8 (hcp: 14 lp: 16 sp: 15), history: 1N P (subtest of 1N P 2C P 2H P)
FAIL: 3N (expected 3D) for A3.KJT976.KQ2.76 (hcp: 13 lp: 15 sp: 15), history: 1N P 2C P 2H P
FAIL: 2S (expected 2C) for A3.KJT976.KQ2.76 (hcp: 13 lp: 15 sp: 15), history: 1N P (subtest of 1N P 2C P 2H P)
FAIL: None (expected P) for AJ4.KQ8.K9873.Q2 (hcp: 15 lp: 16 sp: 14), history: 1N P 4N P
FAIL: None (expected 5N) for AJ4.KQ8.K9873.K2 (hcp: 16 lp: 17 sp: 17), history: 1N P 4N P
FAIL: None (expected 6N) for AJ4.KQ8.K9873.A2 (hcp: 17 lp: 18 sp: 18), history: 1N P 4N P
Pass 20 of 27 hands

test_slam_zone_response_to_one_of_a_minor:
FAIL: 1S (expected 2S) for AT98.QJ72..AKQT9 (hcp: 16 lp: 17 sp: 21), history: 1D P
FAIL: 1H (expected 2H) for K985.3.AKQ987.K2 (hcp: 15 lp: 17 sp: 19), history: 1C P
Pass 1 of 3 hands

test_slam_zone_responses_to_one_of_a_major:
Pass 2 of 2 hands

test_strong_two_club:
FAIL: 1S (expected 2C) for .A4.2.AKQT985432 (hcp: 13 lp: 19 sp: 22), history: 
FAIL: 5N (expected 6S) for K94.AK.AKQT2.AJ3 (hcp: 24 lp: 25 sp: 25), history: 2C P 2S P 4N P 5C P
FAIL: 3H (expected 4N) for K94.AK.AKQT2.AJ3 (hcp: 24 lp: 25 sp: 25), history: 2C P 2S P (subtest of 2C P 2S P 4N P 5C P)
FAIL: None (expected 5C) for QJ7.984.53.KQ652 (hcp: 8 lp: 9 sp: 9), history: 2C P 2S P 4N P
FAIL: None (expected 3S) for K842.AK.AKQ.A974 (hcp: 23 lp: 23 sp: 24), history: 2C P 2D P 2N P 3C P
FAIL: 3N (expected 4S) for JT65.764.72.KQ65 (hcp: 6 lp: 6 sp: 7), history: 2C P 2D P 2N P 3C P 3S P
FAIL: 3N (expected 3C) for JT65.764.72.KQ65 (hcp: 6 lp: 6 sp: 7), history: 2C P 2D P 2N P (subtest of 2C P 2D P 2N P 3C P 3S P)
FAIL: None (expected 3S) for 6.AJ3.AK4.AKQJT6 (hcp: 22 lp: 24 sp: 25), history: 2C P 2D P 2S P 3C P
FAIL: None (expected P) for T954.952.T863.82 (hcp: 0 lp: 0 sp: 1), history: 2C P 2D P 2S P 3C P 3S P
FAIL: 2N (expected 3C) for T954.952.T863.82 (hcp: 0 lp: 0 sp: 1), history: 2C P 2D P 2S P (subtest of 2C P 2D P 2S P 3C P 3S P)
Pass 19 of 29 hands

test_subsequent_bidding_by_responder:
FAIL: None (expected P) for T64.652.KT54.A54 (hcp: 7 lp: 7 sp: 7), history: 1D P 1H P 2H P
FAIL: None (expected 2H) for 75.K53.K98743.98 (hcp: 6 lp: 8 sp: 8), history: 1C P 1H P 1N P
FAIL: None (expected 2C) for K8754.Q9.76.J984 (hcp: 6 lp: 7 sp: 6), history: 1C P 1S P 1N P
FAIL: None (expected P) for JT64.K532.8.A543 (hcp: 8 lp: 8 sp: 11), history: 1H P 1S P 2C P
FAIL: None (expected 2H) for K9.9732.K9.JT943 (hcp: 7 lp: 8 sp: 9), history: 1H P 1S P 2C P
FAIL: 2N (expected 3H) for K95.97.KQJ986.J9 (hcp: 10 lp: 12 sp: 11), history: 1C P 1H P 1S P
FAIL: 2N (expected 2C) for KJ642.KT.KQT97.7 (hcp: 12 lp: 14 sp: 16), history: 1D P 1H P 1S P
FAIL: None (expected 2H) for K873.86.QJ7432.9 (hcp: 6 lp: 8 sp: 10), history: 1S P 1N P 2D P
FAIL: 3N (expected 2S) for KJ6.T.KQT97.KQ74 (hcp: 14 lp: 15 sp: 17), history: 1C P 1H P 1N P
FAIL: 3N (expected 3D) for K54.KQJ87.KQT97. (hcp: 14 lp: 16 sp: 19), history: 1C P 1H P 1N P
FAIL: 3S (expected 4S) for 2.KQ43.KQT8.QT98 (hcp: 12 lp: 12 sp: 15), history: 1D P 1H P 1S P
FAIL: 3N (expected 5D) for 3.AQT743.AK95.65 (hcp: 13 lp: 15 sp: 17), history: 1D P 1H P 1N P
FAIL: 2N (expected 2S) for KJ643.9863.A9.K9 (hcp: 11 lp: 12 sp: 13), history: 1S P 2C P 2H P
FAIL: 2N (expected 3C) for KJT432.K74.KT8.7 (hcp: 10 lp: 12 sp: 13), history: 1S P 2C P 2H P
FAIL: 3S (expected 2C) for KJ643.A874.T.K97 (hcp: 11 lp: 12 sp: 14), history: 1S P (subtest of 1S P 2C P 2H P)
FAIL: 3S (expected 4S) for KJ643.A874.T.K97 (hcp: 11 lp: 12 sp: 14), history: 1S P 2C P 3C P
FAIL: 3N (expected 3D) for AJ432.J85.QT7.AQ (hcp: 14 lp: 15 sp: 13), history: 1S P 2C P 2H P
Pass 30 of 47 hands

test_third_and_fourth_seat_opens:
FAIL: None (expected 1C) for AKT9.T87.QJ8.J32 (hcp: 11 lp: 11 sp: 11), history: P P
FAIL: None (expected P) for KJ3.J8765.9.AJT9 (hcp: 10 lp: 11 sp: 13), history: P P
FAIL: None (expected P) for Q98.J972.KJ3.AT9 (hcp: 11 lp: 11 sp: 11), history: P P P
FAIL: None (expected P) for AKT75.K75.T8.742 (hcp: 10 lp: 11 sp: 11), history: P P P
Pass 1 of 5 hands

test_three_level_calls_over_one_nt:
FAIL: 3D (expected 3N) for 8.AK98752.86.542 (hcp: 7 lp: 10 sp: 11), history: 1N P
Pass 2 of 3 hands

test_weak_game_jump_over_one_nt:
FAIL: 3S (expected 4S) for K74.9.J98.KJT742 (hcp: 8 lp: 10 sp: 11), history: 1N P 2H P 2S P
FAIL: 2N (expected P) for Q87.J843.K65.Q93 (hcp: 8 lp: 8 sp: 8), history: 1N P
Pass 1 of 3 hands

<<<<<<< HEAD
Pass 500 (46%) of 1064 total hands
=======
Pass 499 (46%) of 1064 total hands
>>>>>>> 7a1ad15f
<|MERGE_RESOLUTION|>--- conflicted
+++ resolved
@@ -414,11 +414,7 @@
 FAIL: None (expected P) for 962.863.KQJ7.KJ7 (hcp: 10 lp: 10 sp: 10), history:  (subtest of P P 1D 1S X P 2C P)
 FAIL: 3H (expected 2N) for K.K7.KJ98542.QT8 (hcp: 12 lp: 15 sp: 13), history: 1H P
 FAIL: None (expected 1N) for AKT4.AT.A82.J876 (hcp: 16 lp: 16 sp: 17), history: 1C P P
-<<<<<<< HEAD
-Pass 161 of 369 hands
-=======
-Pass 159 of 369 hands
->>>>>>> 7a1ad15f
+Pass 162 of 369 hands
 
 test_negative_double:
 FAIL: None (expected P) for 73.J986.J53.A864 (hcp: 6 lp: 6 sp: 7), history: 1C 2H
@@ -680,8 +676,4 @@
 FAIL: 2N (expected P) for Q87.J843.K65.Q93 (hcp: 8 lp: 8 sp: 8), history: 1N P
 Pass 1 of 3 hands
 
-<<<<<<< HEAD
-Pass 500 (46%) of 1064 total hands
-=======
-Pass 499 (46%) of 1064 total hands
->>>>>>> 7a1ad15f
+Pass 509 (47%) of 1064 total hands