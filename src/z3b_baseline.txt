test_3c_stayman:
FAIL: 3H (expected 3C) for Q.T43.JT92.KT863 (hcp: 6 lp: 7 sp: 7), history: P 2N P (subtest of P 2N P 3C P 3H P)
Pass 4 of 5 hands

test_doubles:
FAIL: None (expected P) for T98.KQ4.863.Q875 (hcp: 7 lp: 7 sp: 7), history: 1N X P
FAIL: None (expected 2H) for 7643.5.Q9843.432 (hcp: 2 lp: 3 sp: 5), history: 1N X P
FAIL: P (expected X) for KJ76.KQ72..J9874 (hcp: 10 lp: 11 sp: 15), history: 1H
FAIL: P (expected X) for 3.A6.KJ983.Q8754 (hcp: 10 lp: 12 sp: 14), history: 1C P 1D
FAIL: X (expected 1S) for Q87.AQ62.3.AK874 (hcp: 15 lp: 16 sp: 18), history: 1H
FAIL: X (expected 1S) for K2.AKT86.5.AQJ76 (hcp: 17 lp: 19 sp: 21), history: 1C
FAIL: 3S (expected 2S) for A874.AK96.8.AK84 (hcp: 18 lp: 18 sp: 21), history: 1H X P 2S P
FAIL: None (expected 1N) for T87.AK9.A98.AK84 (hcp: 18 lp: 18 sp: 18), history: 1C X P 1D P
FAIL: None (expected 2C) for 98.AKQ.AJ76.AKJ4 (hcp: 22 lp: 22 sp: 23), history: 1C X P 1D P
FAIL: 2S (expected 4S) for Q86.J32.K7.AQT65 (hcp: 12 lp: 13 sp: 13), history: 1D X P
FAIL: P (expected 3S) for T874.876.6.AK863 (hcp: 7 lp: 8 sp: 10), history: 1D X 1H
FAIL: P (expected 1S) for A73.7642.K7.Q986 (hcp: 9 lp: 9 sp: 10), history: 1D X 1H
FAIL: P (expected 2S) for A73.7642.K7.KJ86 (hcp: 11 lp: 11 sp: 12), history: 1D X 1H
FAIL: 3H (expected 2N) for K743.QJ96.Q865.5 (hcp: 8 lp: 8 sp: 11), history: 1H X
FAIL: P (expected X) for 74.876.AKJ987.63 (hcp: 8 lp: 10 sp: 10), history: 1N P 2H
FAIL: P (expected X) for AKQ83.95.97.Q986 (hcp: 11 lp: 12 sp: 13), history: 1N P 2C
FAIL: P (expected X) for T986542..A7.6532 (hcp: 4 lp: 7 sp: 10), history: 1H P 3H P 4N P 5D
Pass 68 of 85 hands

test_escape_route_stayman:
Pass 12 of 12 hands

test_fourth_suit_forcing:
FAIL: 3N (expected 3S) for T73.K9.A8.KQJ732 (hcp: 13 lp: 15 sp: 15), history: 1D P 1S P 2C P 2H P 3C P
FAIL: 3S (expected 2H) for T73.K9.A8.KQJ732 (hcp: 13 lp: 15 sp: 15), history: 1D P 1S P 2C P (subtest of 1D P 1S P 2C P 2H P 3C P)
FAIL: 3N (expected 3S) for T73.K9.A8.KQJ732 (hcp: 13 lp: 15 sp: 15), history: 1D P 1S P 2C P 2H P 3D P
FAIL: None (expected 4C) for KT2.Q8.732.AJT75 (hcp: 10 lp: 11 sp: 9), history: 1D P 1S P 2C P 2H P 3C P
FAIL: 3N (expected 4C) for J73.K97.Q8.AQJ72 (hcp: 13 lp: 14 sp: 12), history: 1D P 1S P 2C P 2H P 3C P
FAIL: 3N (expected 4D) for J73.K97.Q8.AQJ72 (hcp: 13 lp: 14 sp: 12), history: 1D P 1S P 2C P 2H P 3D P
FAIL: 3C (expected 2H) for AK83.83.KQ974.82 (hcp: 12 lp: 13 sp: 14), history: 1H P 1S P 2C P 2D P
FAIL: 3N (expected 4H) for QT72.742.A8.AK97 (hcp: 13 lp: 13 sp: 14), history: 1H P 1S P 2C P 2D P 2H P
FAIL: 2N (expected 3N) for A643.JT7.QJ64.AQ (hcp: 14 lp: 14 sp: 13), history: 1C P 1D P 1H P 2S P
FAIL: None (expected 2D) for J5.Q2.K874.QJ943 (hcp: 9 lp: 10 sp: 8), history: 1D P 1S P 2C P
Pass 27 of 37 hands

test_game_forcing_rebid_by_opener:
FAIL: 1N (expected 1S) for KQ.AJT.K87.A9876 (hcp: 17 lp: 18 sp: 16), history:  (subtest of 1S P 2H P)
FAIL: 3H (expected 4H) for K5.AJ9.AKJ984.A9 (hcp: 20 lp: 22 sp: 22), history: 1H P 1N P
FAIL: 3D (expected 3N) for K4.AKQJ94.87.A96 (hcp: 17 lp: 19 sp: 19), history: 1D P 1H P
Pass 9 of 12 hands

test_game_forcing_resonse_to_one_of_a_major:
FAIL: 3H (expected 2D) for 42.KJ653.KJ5.KJ7 (hcp: 12 lp: 13 sp: 13), history: 1H P
Pass 2 of 3 hands

test_game_forcing_response_to_one_of_a_minor:
FAIL: 1D (expected 2N) for Q73.KJ65.KJ3.K75 (hcp: 13 lp: 13 sp: 13), history: 1C P
Pass 5 of 6 hands

test_interference_over_one_nt:
FAIL: 2D (expected P) for KT82.AKT8.Q8.A62 (hcp: 16 lp: 16 sp: 15), history: 1N P 2C X
FAIL: 2D (expected XX) for AKT82.AKT.Q8.862 (hcp: 16 lp: 17 sp: 15), history: 1N P 2C X
FAIL: 2S (expected XX) for AQT.KJ8.AK987.43 (hcp: 17 lp: 18 sp: 18), history: 1N P 2H X
FAIL: 2S (expected P) for KJ87.AKT8.AT8.62 (hcp: 15 lp: 15 sp: 16), history: 1N P 2H X
FAIL: P (expected 3H) for AQT9.KJ87.Q86.A2 (hcp: 16 lp: 16 sp: 17), history: 1N P 2D 2S
Pass 25 of 30 hands

test_invitational_rebid_by_opener:
FAIL: 3D (expected 4S) for .AKT42.Q63.AK754 (hcp: 16 lp: 18 sp: 21), history: 1S P 2S P
FAIL: 1N (expected 1S) for K3.AJ6.K64.KQ542 (hcp: 16 lp: 17 sp: 17), history:  (subtest of 1S P 2S P)
FAIL: 1N (expected 1S) for A2.KQ5.KJ7.KJ432 (hcp: 17 lp: 18 sp: 18), history:  (subtest of 1S P 2S P)
FAIL: 1N (expected 1H) for K98.A97.AQ765.A9 (hcp: 17 lp: 18 sp: 18), history:  (subtest of 1H P 2H P)
FAIL: 2N (expected 2S) for KQJ87.3.74.AQT98 (hcp: 12 lp: 14 sp: 16), history: 1S P 2H P
Pass 21 of 26 hands

test_invitational_response_to_one_of_a_major:
Pass 4 of 4 hands

test_invitational_response_to_one_of_a_minor:
FAIL: 2C (expected 2D) for A643.KJ63.J7.J53 (hcp: 10 lp: 10 sp: 10), history: 1D P
Pass 5 of 6 hands

test_invitational_stayman:
Pass 8 of 8 hands

test_invitational_two_nt_over_one_nt:
FAIL: 2N (expected P) for 952.QT87.A86.Q52 (hcp: 8 lp: 8 sp: 8), history: 1N P
Pass 2 of 3 hands

test_jacoby_transfers:
FAIL: P (expected 2S) for 9.32.KJ832.QJ765 (hcp: 7 lp: 9 sp: 11), history: 1N P 2D P 2H P
FAIL: P (expected 3H) for J97.Q2.KJ9832.65 (hcp: 7 lp: 9 sp: 7), history: 1N P 2D P 2H P
FAIL: 2S (expected 4H) for A.3.KJ8532.JT764 (hcp: 9 lp: 12 sp: 15), history: 1N P 2D P 2H P
FAIL: 3H (expected 4H) for 97.A2.KJ9832.J76 (hcp: 9 lp: 11 sp: 11), history: 1N P 2D P 2H P
Pass 34 of 38 hands

test_jacoby_two_nt_response_to_one_of_a_major:
FAIL: 3N (expected 3H) for AJ2.K7.KQT853.A5 (hcp: 17 lp: 19 sp: 19), history: 1H P 2N P
Pass 16 of 17 hands

test_michaels_and_unusual_notrump:
FAIL: 2C (expected P) for AK.J.T8753.JT432 (hcp: 9 lp: 11 sp: 12), history: 1C
FAIL: None (expected 4S) for AJ943.KQ.9.AKT95 (hcp: 17 lp: 19 sp: 19), history: 1H 2H P 3S P
FAIL: 2H (expected 1S) for Q9863.Q4.J.KQT87 (hcp: 10 lp: 12 sp: 11), history: 1H
FAIL: None (expected 3D) for 4.QJT876.AQT86.5 (hcp: 9 lp: 12 sp: 15), history: 1S 2S P 3C P
FAIL: 2S (expected 3H) for QJ972.A3..AKT653 (hcp: 14 lp: 17 sp: 20), history: 2H
FAIL: 3C (expected 4C) for KJ984.93.KJ986.2 (hcp: 8 lp: 10 sp: 12), history: 1S 2S P 2N P
FAIL: 3D (expected 4D) for Q3.AKJ94.AKJ86.2 (hcp: 18 lp: 20 sp: 20), history: 1S 2S P 2N P
FAIL: 3C (expected 4C) for K9874.3.AQ.AKQ72 (hcp: 18 lp: 20 sp: 20), history: P 1H 2H P 2N P
FAIL: 2N (expected 4N) for AQT987.AKQT8.4.A (hcp: 19 lp: 22 sp: 25), history: 1H
FAIL: 2N (expected 4N) for AQT987.AKQT8.4.A (hcp: 19 lp: 22 sp: 25), history: 1S
FAIL: X (expected 2N) for KQ4.AQ8.KQ873.K2 (hcp: 19 lp: 20 sp: 20), history: 1D P P
Pass 39 of 50 hands

test_minimum_rebid_by_opener:
Pass 12 of 12 hands

test_minimum_response_to_one_of_a_major:
FAIL: None (expected 1N) for 742.J98.AT874.T6 (hcp: 5 lp: 6 sp: 6), history: 1S P
Pass 6 of 7 hands

test_minimum_response_to_one_of_a_minor:
Pass 11 of 11 hands

test_minimum_stayman:
Pass 13 of 13 hands

test_misc_hands_from_play:
FAIL: 3H (expected 2C) for AKJ52.J.J9743.54 (hcp: 10 lp: 12 sp: 13), history: 1H P
WARNING: Unordered: ['3H', '3N'] from: [LimitRaise, ThreeNotrumpResponse] ([MajorLimit, <class 'z3b.rules.ThreeNotrumpResponse'>])
FAIL: None (expected 1S) for A2.T752.KQJ.AQ72 (hcp: 16 lp: 16 sp: 17), history: 1H P
FAIL: 4C (expected 3N) for AKQ532.K8.K73.A9 (hcp: 19 lp: 21 sp: 21), history: P 1C P 1D P
FAIL: None (expected 4H) for Q9754.AJ8.A9653. (hcp: 11 lp: 13 sp: 16), history: 1H P 3H P
FAIL: None (expected P) for A93.Q762.K832.J3 (hcp: 10 lp: 10 sp: 10), history: 1D P 1H P 1S P 2N P 3N P
FAIL: 3D (expected 2N) for A93.Q762.K832.J3 (hcp: 10 lp: 10 sp: 10), history: 1D P 1H P 1S P (subtest of 1D P 1H P 1S P 2N P 3N P)
WARNING: Unordered: ['2N', 'X'] from: [NotrumpToPlay, TwoLevelNegativeDouble] ([2N, <class 'z3b.rules.TwoLevelNegativeDouble'>])
FAIL: None (expected X) for A973.KJT82.J43.Q (hcp: 11 lp: 12 sp: 12), history: P 1S 2H (subtest of P 1S 2H X P 2N P)
FAIL: 5N (expected P) for 6.AKJ75.KJT86.A4 (hcp: 16 lp: 18 sp: 20), history: 1H P 2N P 4D P 4H P
FAIL: 1N (expected 2C) for KQT4.AT96.632.T8 (hcp: 9 lp: 9 sp: 10), history: 1C P 1D P 1S P
FAIL: P (expected 1S) for 432.AT.T95.AKT87 (hcp: 11 lp: 12 sp: 12), history: P P 1D P P
FAIL: 2D (expected 2H) for K9.AJT86.AKQT4.9 (hcp: 17 lp: 19 sp: 21), history: 1S P
FAIL: None (expected P) for KT76.98.K8754.94 (hcp: 6 lp: 7 sp: 8), history: P 1H X 3H P 4H X P
FAIL: P (expected 2D) for KJ9.AK832.T987.5 (hcp: 11 lp: 12 sp: 14), history: 1S P 1N
WARNING: Unordered: ['2N', '2H'] from: [NotrumpToPlay, ForcedRebidOriginalSuitByOpener] ([2N, <class 'z3b.rules.UnforcedRebidOriginalSuitByOpener'>])
FAIL: None (expected 2H) for A2.K94.KQ7643.94 (hcp: 12 lp: 14 sp: 14), history: 1H P 2C P
FAIL: None (expected P) for AKQ643.KQ76.9.72 (hcp: 14 lp: 16 sp: 18), history: P P 1C P 1S P 2C P 3C P
FAIL: None (expected 3N) for AK83.8652.8.AJ73 (hcp: 12 lp: 12 sp: 15), history: 1D P 1S P 1N P 2N P 3S P
FAIL: 3D (expected 2N) for AK83.8652.8.AJ73 (hcp: 12 lp: 12 sp: 15), history: 1D P 1S P 1N P (subtest of 1D P 1S P 1N P 2N P 3S P)
FAIL: None (expected P) for A64.J63.Q953.Q54 (hcp: 9 lp: 9 sp: 9), history: P P P 1N P 2C P 2S P 2N P 3N P
FAIL: 3S (expected 4S) for A7.K.QT6.KJ98543 (hcp: 13 lp: 16 sp: 14), history: 1C P 1S P 1N P
FAIL: None (expected P) for Q632.JT52.743.86 (hcp: 3 lp: 3 sp: 4), history: 1S 2S P 2N P 3C P
FAIL: None (expected 2N) for Q632.JT52.743.86 (hcp: 3 lp: 3 sp: 4), history: 1S 2S P (subtest of 1S 2S P 2N P 3C P)
FAIL: None (expected P) for Q632.JT52.743.86 (hcp: 3 lp: 3 sp: 4), history: 1S 2S P 2N P 3D P
FAIL: 2S (expected 3C) for K654.AQ.864.T653 (hcp: 9 lp: 9 sp: 8), history: 2D X P (subtest of 2D X P 3C P 3H P)
FAIL: P (expected 2N) for KQJT3.864.AQ9.AT (hcp: 16 lp: 17 sp: 17), history: 1D 2S P (subtest of 1D 2S P 2N P 3H P)
FAIL: P (expected 4S) for KQJT3.864.AQ9.AT (hcp: 16 lp: 17 sp: 17), history: 1D 2S P 2N P 3N P
FAIL: 2S (expected 3S) for JT87.A732..KQJ72 (hcp: 11 lp: 12 sp: 16), history: 1D 1S P 2D P
FAIL: P (expected 1S) for JT87.A732..KQJ72 (hcp: 11 lp: 12 sp: 16), history: 1D (subtest of 1D 1S P 2D P)
FAIL: 3N (expected 5N) for AQJT9.AQT3.5.T52 (hcp: 13 lp: 14 sp: 16), history: 2S X P 3C P 3H P
FAIL: 4C (expected 3C) for AQJT9.AQT3.5.T52 (hcp: 13 lp: 14 sp: 16), history: 2S X P (subtest of 2S X P 3C P 3H P)
FAIL: None (expected P) for K83.Q.K75432.QJ6 (hcp: 11 lp: 13 sp: 12), history: 1D P 1H P 1S P 3H P 3N P
FAIL: P (expected 6N) for KQ4.KJ.K84.KQ973 (hcp: 17 lp: 18 sp: 17), history: P 1N P 2C P 2S P 5N P
FAIL: None (expected P) for A8763.432.K6.763 (hcp: 7 lp: 8 sp: 8), history: 1S 2S P 2N P 3D P
FAIL: None (expected 2N) for A8763.432.K6.763 (hcp: 7 lp: 8 sp: 8), history: 1S 2S P (subtest of 1S 2S P 2N P 3D P)
FAIL: P (expected 3D) for 5.AJT9.Q85.AQ875 (hcp: 13 lp: 14 sp: 16), history: P P 1S P 2D P
FAIL: 3S (expected 2S) for AT9.Q97652..AJ64 (hcp: 11 lp: 13 sp: 16), history: 1D P 1S P (subtest of 1D P 1S P 2S P 4S P)
FAIL: None (expected P) for A742.QJ765.Q4.Q4 (hcp: 11 lp: 12 sp: 9), history: P 1D P 2C P 3C P 3N P
FAIL: 2D (expected 3C) for A742.QJ765.Q4.Q4 (hcp: 11 lp: 12 sp: 9), history: P 1D P 2C P (subtest of P 1D P 2C P 3C P 3N P)
FAIL: P (expected 3N) for A642.AQJ42..K986 (hcp: 14 lp: 15 sp: 19), history: 1D X 1H P 1S P 2N P
FAIL: None (expected P) for JT873.K5.AK72.74 (hcp: 11 lp: 12 sp: 13), history: 1D X 1H P 1S P 2N P 3N P
FAIL: 1N (expected 2N) for JT873.K5.AK72.74 (hcp: 11 lp: 12 sp: 13), history: 1D X 1H P 1S P (subtest of 1D X 1H P 1S P 2N P 3N P)
FAIL: XX (expected 1H) for JT873.K5.AK72.74 (hcp: 11 lp: 12 sp: 13), history: 1D X (subtest of 1D X 1H P 1S P 2N P 3N P)
FAIL: P (expected 2C) for AQT972.64.T6.K86 (hcp: 9 lp: 11 sp: 11), history: P P 1H
FAIL: P (expected 1D) for 432.AKQJ.432.432 (hcp: 10 lp: 10 sp: 10), history: 1C
FAIL: P (expected 4D) for AK.K83.QJT76.986 (hcp: 13 lp: 14 sp: 14), history: 3D P
FAIL: None (expected P) for AJ64.Q962.T7.983 (hcp: 7 lp: 7 sp: 8), history: 1N P
FAIL: 3N (expected 5C) for AKQJT4.2.KT2.J98 (hcp: 14 lp: 16 sp: 17), history: P 1D 2S 3C P 3D P
FAIL: P (expected 3C) for AKQJT4.2.KT2.J98 (hcp: 14 lp: 16 sp: 17), history: P 1D 2S (subtest of P 1D 2S 3C P 3D P)
FAIL: None (expected 3D) for .AQ986543.A74.74 (hcp: 10 lp: 14 sp: 16), history: P 1D 2S 3C P
FAIL: 2N (expected P) for J.QJ.KQ854.AQJ53 (hcp: 16 lp: 18 sp: 16), history: P 1S P 1N P 2H P 2S P
FAIL: 3S (expected 2C) for A82.AK8.Q874.T42 (hcp: 13 lp: 13 sp: 13), history: 1S P
FAIL: P (expected X) for AK7432.543.QJ9.5 (hcp: 10 lp: 12 sp: 13), history: 1S 2C 2S P P
FAIL: 1N (expected P) for 3.AK954.A985.AK5 (hcp: 18 lp: 19 sp: 21), history: P 1D 1H P P X P 1S P
FAIL: 3N (expected 2N) for K42.AJT7.QT8.T63 (hcp: 10 lp: 10 sp: 10), history: P 1N P
FAIL: 3N (expected P) for AT6.K82.A64.AQ87 (hcp: 17 lp: 17 sp: 17), history: P 1N P 2N P
FAIL: None (expected 4S) for AK742.A.T972.Q63 (hcp: 13 lp: 14 sp: 16), history: 1C P 1S P 1N P 3S P
FAIL: P (expected 2H) for 732.A62.KQ964.J7 (hcp: 10 lp: 11 sp: 10), history: P P 1D 1S P
FAIL: 3H (expected 4H) for J5.KJ7.AKQ74.963 (hcp: 14 lp: 15 sp: 14), history: 1H X 2N P
FAIL: None (expected 3H) for AT8.J965.K85.Q97 (hcp: 10 lp: 10 sp: 10), history: 1D 2N P
FAIL: P (expected 2C) for A96432.5.KJ8.AQJ (hcp: 15 lp: 17 sp: 18), history: P 1D
FAIL: P (expected X) for 84.KT9765.4.A763 (hcp: 7 lp: 9 sp: 11), history: 1H 2C
WARNING: Unordered: ['3S', '3N'] from: [LimitRaise, ThreeNotrumpResponse] ([MajorLimit, <class 'z3b.rules.ThreeNotrumpResponse'>])
FAIL: None (expected 3N) for KQ8.K62.Q432.AK8 (hcp: 17 lp: 17 sp: 17), history: P 1S P
FAIL: 2D (expected 3C) for AKT964.975.7.965 (hcp: 7 lp: 9 sp: 10), history: 2C P (subtest of 2C P 3C P 4N P)
WARNING: Unordered: ['2S', '3N'] from: [NewSuitResponseToPreempt, NotrumpToPlay] ([<class 'z3b.rules.NewSuitResponseToPreempt'>, 3N])
FAIL: None (expected 2N) for AK.AK54.98.KQJ76 (hcp: 20 lp: 21 sp: 22), history: 2H P
FAIL: P (expected 3S) for KJ64.9.K6.KT7542 (hcp: 10 lp: 12 sp: 14), history: 1S P 2C P 3C P (subtest of 1S P 2C P 3C P 3S P 4S P)
FAIL: 3S (expected 2C) for KJ64.9.K6.KT7542 (hcp: 10 lp: 12 sp: 14), history: 1S P (subtest of 1S P 2C P 3C P 3S P 4S P)
FAIL: 3D (expected 2D) for J83.AQJ8.72.Q763 (hcp: 10 lp: 10 sp: 11), history: P P 1D P 1S P 1N P
FAIL: 3H (expected 4H) for 6.A74.Q96532.K85 (hcp: 9 lp: 11 sp: 12), history: P P 1S 1N P 2D P 3D P
FAIL: P (expected 2S) for T8.KJ7.Q74.Q8654 (hcp: 8 lp: 9 sp: 9), history: P P P 1D P 2C P 2D P P X P
FAIL: 3N (expected 3S) for A5.AK98765.5.KJ7 (hcp: 15 lp: 18 sp: 19), history: P 1D P 1S P 2D P 2N P
FAIL: 3D (expected P) for AQ72.AKJ53.A82.5 (hcp: 18 lp: 19 sp: 21), history: P 1D 1S 1N P 2C P 2D P
FAIL: None (expected P) for A54.QT5.J743.QJ7 (hcp: 10 lp: 10 sp: 10), history: P P 1N P 2C P 2S P 2N P 3N P
FAIL: 3N (expected 2N) for A54.QT5.J743.QJ7 (hcp: 10 lp: 10 sp: 10), history: P P 1N P 2C P 2S P (subtest of P P 1N P 2C P 2S P 2N P 3N P)
FAIL: None (expected P) for J.AQ972.T5.JT964 (hcp: 8 lp: 10 sp: 11), history: 1H 2H 3C 4S P
FAIL: P (expected X) for 8532.A854.A74.AK (hcp: 15 lp: 15 sp: 16), history: P 1H 2S P 3S P 4C 4H P P 5C
WARNING: Unordered: ['3H', 'X', '3N'] from: [LimitRaise, TwoLevelNegativeDouble, ThreeNotrumpResponse] ([MajorLimit, <class 'z3b.rules.TwoLevelNegativeDouble'>, <class 'z3b.rules.ThreeNotrumpResponse'>])
FAIL: None (expected P) for 8532.A854.A74.AK (hcp: 15 lp: 15 sp: 16), history: P 1H 2S (subtest of P 1H 2S P 3S P 4C 4H P P 5C)
FAIL: P (expected 2D) for 83.KQ732.Q2.AKJ9 (hcp: 15 lp: 16 sp: 15), history: P 1C 1D P P 1H 1S P P X
FAIL: P (expected 1S) for 83.KQ732.Q2.AKJ9 (hcp: 15 lp: 16 sp: 15), history: P 1C 1D P P 1H (subtest of P 1C 1D P P 1H 1S P P X)
WARNING: Unordered: ['2N', '2S'] from: [NotrumpToPlay, ForcedRebidOriginalSuitByOpener] ([2N, <class 'z3b.rules.UnforcedRebidOriginalSuitByOpener'>])
FAIL: None (expected 3S) for A853.K.K2.KJT943 (hcp: 14 lp: 16 sp: 15), history: P 1S P 2D P
FAIL: P (expected X) for 9.AKQT63.AQ.K865 (hcp: 18 lp: 20 sp: 20), history: 2H X 4H P P
FAIL: 3N (expected P) for 875.K8752.Q6.986 (hcp: 5 lp: 6 sp: 4), history: 1C X P 1D 1S 2N P
FAIL: None (expected 3D) for AJ6532.T73.J6.86 (hcp: 6 lp: 8 sp: 7), history: 1C 2N P
FAIL: 2D (expected 2N) for .K54.A9842.Q9543 (hcp: 9 lp: 11 sp: 14), history: P P 1D P 1S P 2C P
FAIL: 3N (expected 3D) for T32.Q63.KQJ986.2 (hcp: 8 lp: 10 sp: 11), history: P 2H P 2N P
FAIL: 3C (expected P) for KT94.83.AT9654.T (hcp: 7 lp: 9 sp: 11), history: P P P 1C P 1H P 1S P 2H P 2N P
FAIL: P (expected X) for AKQ76..AT32.AT84 (hcp: 17 lp: 18 sp: 22), history: P P 1N
FAIL: P (expected X) for AT6.KJ864.A4.A42 (hcp: 16 lp: 17 sp: 17), history: P 2H
FAIL: 3H (expected 2N) for K.K7.KJ98542.QT8 (hcp: 12 lp: 15 sp: 13), history: 1H P
FAIL: P (expected 1H) for AK.72.KT942.AQT5 (hcp: 16 lp: 17 sp: 18), history: P 1C
FAIL: P (expected 1N) for AKT4.AT.A82.J876 (hcp: 16 lp: 16 sp: 17), history: 1C P P
FAIL: 2N (expected 2H) for QJ86.K7.AKT53.T6 (hcp: 13 lp: 14 sp: 15), history: 1H P 2D P
Pass 274 of 364 hands

test_negative_double:
FAIL: 3H (expected P) for 4.A3.KQ65.KJT865 (hcp: 13 lp: 15 sp: 17), history: 1C 1S P P X P
FAIL: 1N (expected P) for 4.A3.KQ65.KJT865 (hcp: 13 lp: 15 sp: 17), history: 1C 1S (subtest of 1C 1S P P X P)
FAIL: 4S (expected 3H) for KJ52.K9864..AQ64 (hcp: 13 lp: 14 sp: 18), history: 1C 2H X P 2S P
FAIL: 3N (expected 3H) for KJ52.K9864..AQ64 (hcp: 13 lp: 14 sp: 18), history: 1C 2H X P 3C P
FAIL: 5D (expected 3H) for KJ52.K9864..AQ64 (hcp: 13 lp: 14 sp: 18), history: 1C 2H X P 3D P
WARNING: Unordered: ['X', '2N'] from: [TwoLevelNegativeDouble, NotrumpResponseToMinorOpen] ([<class 'z3b.rules.TwoLevelNegativeDouble'>, <class 'z3b.rules.NotrumpResponseToMinorOpen'>])
FAIL: None (expected X) for KJ3.86.AQT7.K963 (hcp: 13 lp: 13 sp: 14), history: 1D 2C (subtest of 1D 2C X P 2D P)
FAIL: 1N (expected 2D) for J5.AQ864.A54.K76 (hcp: 14 lp: 15 sp: 14), history: 1D 1S X P
FAIL: 2N (expected 3N) for KJ6.AQJ93.K5.AJ6 (hcp: 19 lp: 20 sp: 20), history: 1D 1S X P
FAIL: 2H (expected 2S) for AQ6.KQJ97.AQ76.5 (hcp: 18 lp: 19 sp: 21), history: 1D 1S X P
Pass 32 of 41 hands

test_open_one_nt:
Pass 7 of 7 hands

test_open_two_nt:
Pass 1 of 1 hands

test_opener_rebid_after_a_limit_raise:
FAIL: None (expected P) for Q6.Q86.KT5.AQ982 (hcp: 13 lp: 14 sp: 12), history: 1S P 3S P
FAIL: None (expected 4S) for 6.KJ86.KT5.AQ982 (hcp: 13 lp: 14 sp: 16), history: 1S P 3S P
FAIL: 1N (expected 1S) for 98.Q86.KT5.AKQJ8 (hcp: 15 lp: 16 sp: 16), history:  (subtest of 1S P 3S P)
Pass 3 of 6 hands

test_overcalling_one_notrump:
FAIL: None (expected 2S) for Q52.K97.3.AQJ764 (hcp: 12 lp: 14 sp: 15), history: 1N 2C P 2D P
FAIL: P (expected 2C) for Q52.K97.3.AQJ764 (hcp: 12 lp: 14 sp: 15), history: 1N (subtest of 1N 2C P 2D P)
FAIL: P (expected 2D) for 3.86.AQT75.KQ632 (hcp: 11 lp: 13 sp: 15), history: 1N
FAIL: P (expected 2H) for AKJ42.T9.AQ875.5 (hcp: 14 lp: 16 sp: 18), history: 1N
FAIL: P (expected 2S) for .KQT73.642.AQJ84 (hcp: 12 lp: 14 sp: 17), history: 1N
FAIL: P (expected 2N) for KJT643.AQT62..87 (hcp: 10 lp: 13 sp: 16), history: 1N
FAIL: None (expected 3C) for AKJT742.Q97.65.5 (hcp: 10 lp: 13 sp: 14), history: 1N 2C P
FAIL: None (expected P) for AQJ7642.T9.3.852 (hcp: 7 lp: 10 sp: 11), history: 1N 2C P
FAIL: None (expected 2D) for 865.96.J984.Q632 (hcp: 3 lp: 3 sp: 4), history: 1N 2C P
FAIL: None (expected 2H) for 542.T9.AQJT65.53 (hcp: 7 lp: 9 sp: 9), history: 1N 2C P
FAIL: None (expected P) for 872.AQJT73.42.84 (hcp: 7 lp: 9 sp: 9), history: 1N 2D P
FAIL: None (expected 2S) for QT643.JT62.4.873 (hcp: 3 lp: 4 sp: 6), history: 1N 2D P
FAIL: None (expected 3H) for 9742.QJ7.QJ65.A3 (hcp: 10 lp: 10 sp: 11), history: 1N 2D P
FAIL: None (expected 2N) for T76432.QJT732.4. (hcp: 3 lp: 7 sp: 11), history: 1N 2D P
FAIL: None (expected 3C) for AKQT643.T62.4.73 (hcp: 9 lp: 12 sp: 13), history: 1N 2D P
FAIL: None (expected P) for Q872.T73.742.842 (hcp: 2 lp: 2 sp: 2), history: 1N 2H P
FAIL: None (expected 2N) for QT643.T962.4.965 (hcp: 2 lp: 3 sp: 5), history: 1N 2H P
FAIL: None (expected 3H) for A742.QJ7.QT65.83 (hcp: 9 lp: 9 sp: 10), history: 1N 2H P
FAIL: None (expected 2S) for 76.72.42.KQT9843 (hcp: 5 lp: 8 sp: 8), history: 1N 2H P
FAIL: None (expected 3H) for AK43.T62.KT43.73 (hcp: 10 lp: 10 sp: 11), history: 1N 2H P 2N P 3C P
FAIL: None (expected 2N) for AK43.T62.KT43.73 (hcp: 10 lp: 10 sp: 11), history: 1N 2H P (subtest of 1N 2H P 2N P 3C P)
FAIL: None (expected 3H) for AK43.T62.KT43.73 (hcp: 10 lp: 10 sp: 11), history: 1N 2H P 2N P 3D P
Pass 0 of 22 hands

test_overcalls:
FAIL: X (expected 1H) for AQJ6.K96.AKJ74.3 (hcp: 18 lp: 19 sp: 21), history: 1C
FAIL: 2H (expected P) for QJT2.76.AQ953.K8 (hcp: 12 lp: 13 sp: 14), history: 1S
FAIL: 2S (expected 2H) for KQ8765.8.AQT95.9 (hcp: 11 lp: 14 sp: 17), history: 1S
FAIL: 1N (expected 2H) for KQ4.K98.KQ873.K2 (hcp: 16 lp: 17 sp: 17), history: 1S
Pass 28 of 32 hands

test_preemption:
FAIL: P (expected 2S) for Q98.JT8.53.AKT95 (hcp: 10 lp: 11 sp: 11), history: P P
FAIL: 1S (expected 2S) for Q83.K9.Q8.AQJ874 (hcp: 14 lp: 16 sp: 14), history: P P P
FAIL: 4S (expected 3S) for 9.QJ2.AQT984.986 (hcp: 9 lp: 11 sp: 12), history: 2H P 2S P
FAIL: 3N (expected 3D) for Q9.QT82.AQT984.2 (hcp: 10 lp: 12 sp: 12), history: 2H P 2S P
FAIL: 1H (expected 2H) for Q9.QT82.AQT984.2 (hcp: 10 lp: 12 sp: 12), history:  (subtest of 2H P 2S P)
FAIL: 2N (expected 3H) for 74.982.AQT984.82 (hcp: 6 lp: 8 sp: 8), history: 2H P 2S P
FAIL: None (expected 3H) for T9.982.AKT984.98 (hcp: 7 lp: 9 sp: 9), history: 2H P 2N P
FAIL: 3S (expected P) for J4.T.QJT.AJT7653 (hcp: 9 lp: 12 sp: 12), history: 
FAIL: 3S (expected P) for J4.T.QJT.AJT7653 (hcp: 9 lp: 12 sp: 12), history: P
FAIL: None (expected P) for .K5.A985.KJ76432 (hcp: 11 lp: 14 sp: 17), history: 3C P
FAIL: P (expected 5C) for KJ74.JT95.9732.A (hcp: 9 lp: 9 sp: 12), history: 3C P
FAIL: None (expected 3S) for Q4.A7.K84.AKJT74 (hcp: 17 lp: 19 sp: 17), history: 3C P
FAIL: 4S (expected 3N) for T9842.A95.A3.AK5 (hcp: 15 lp: 16 sp: 16), history: 3S P
FAIL: None (expected 4S) for A9432.A8652.AKQ. (hcp: 17 lp: 19 sp: 22), history: 3S P
FAIL: None (expected 5S) for 864.AKQT6.A2.K83 (hcp: 16 lp: 17 sp: 17), history: 3S P 4N P 5C P
FAIL: 4S (expected 4N) for 864.AKQT6.A2.K83 (hcp: 16 lp: 17 sp: 17), history: 3S P (subtest of 3S P 4N P 5C P)
FAIL: None (expected 6S) for 864.AKQT6.A2.K83 (hcp: 16 lp: 17 sp: 17), history: 3S P 4N P 5D P
WARNING: Unordered: ['3C', '3D', '3N'] from: [NewSuitResponseToPreempt, NewSuitResponseToPreempt, NotrumpToPlay] ([<class 'z3b.rules.NewSuitResponseToPreempt'>, <class 'z3b.rules.NewSuitResponseToPreempt'>, 3N])
FAIL: None (expected 2N) for AKQ83.AKT93..A85 (hcp: 20 lp: 22 sp: 25), history: 2H P
FAIL: 1H (expected 4H) for 8.9873.AKQT864.4 (hcp: 9 lp: 12 sp: 15), history: 
FAIL: 1H (expected 4H) for 8.9873.AKQT864.4 (hcp: 9 lp: 12 sp: 15), history: P
FAIL: 1H (expected 4H) for 8.9873.AKQT864.4 (hcp: 9 lp: 12 sp: 15), history: P P
FAIL: P (expected 4H) for 8.9873.AKQT864.4 (hcp: 9 lp: 12 sp: 15), history: P P P
Pass 47 of 69 hands

test_preemptive_overcalls:
FAIL: 2H (expected 1H) for KQ.QT82.AQJ984.2 (hcp: 14 lp: 16 sp: 16), history: 1D
Pass 8 of 9 hands

test_remaining_hands_from_book:
FAIL: P (expected 2H) for 974.J85.AJT872.9 (hcp: 6 lp: 8 sp: 9), history: 1S P P
FAIL: P (expected 2H) for 9.KQ5.AKT872.J65 (hcp: 13 lp: 15 sp: 16), history: 1C P P
FAIL: P (expected 2H) for KJ8.A74.JT874.86 (hcp: 9 lp: 10 sp: 10), history: 1D P 2D P P
FAIL: P (expected 2S) for Q98.K74.43.QJ874 (hcp: 8 lp: 9 sp: 9), history: 1H P 2H P P
FAIL: P (expected 1S) for QJ98.84.43.KQT87 (hcp: 8 lp: 9 sp: 10), history: 1H P P
FAIL: P (expected 1N) for JT43.KJ4.KT8.KQ6 (hcp: 13 lp: 13 sp: 13), history: 1S P P
FAIL: P (expected X) for 42.AJ3.K954.QT87 (hcp: 10 lp: 10 sp: 11), history: 1C P P
FAIL: P (expected X) for QT752.73.A94.AT6 (hcp: 10 lp: 11 sp: 11), history: 1D P P
FAIL: P (expected X) for KT6.QT87.84.AT84 (hcp: 9 lp: 9 sp: 10), history: 1H P 2H P P
FAIL: P (expected X) for K87.AJ76.65.Q863 (hcp: 10 lp: 10 sp: 11), history: 1H P P
FAIL: P (expected X) for AKQ5.84.72.AQJ93 (hcp: 16 lp: 17 sp: 18), history: 1H P P
FAIL: P (expected X) for K92.QJT7.KQ4.AJ7 (hcp: 16 lp: 16 sp: 16), history: 1H P P
FAIL: P (expected 2N) for K92.QJT7.KQ4.AJ7 (hcp: 16 lp: 16 sp: 16), history: 1H P P X P 2C P
FAIL: 5N (expected 6N) for KJ.QJT9.A873.KQ3 (hcp: 16 lp: 16 sp: 16), history: 1N P 4N P
FAIL: 5N (expected P) for KQ.QJT9.A87.QJ73 (hcp: 15 lp: 15 sp: 14), history: 1N P 4N P
Pass 15 of 30 hands

test_reopening_double:
FAIL: 2D (expected P) for AQT753.843.Q2.42 (hcp: 8 lp: 10 sp: 8), history: 1D 2C P P X P
FAIL: P (expected X) for AK6.93.A42.K7652 (hcp: 14 lp: 15 sp: 15), history: P P 1S 2D P P
FAIL: 2H (expected P) for QJ3.KJ876.863.QT (hcp: 9 lp: 10 sp: 8), history: P P 1S 2D P P X P
FAIL: 4D (expected P) for 643.KT94.AKJ53.7 (hcp: 11 lp: 12 sp: 14), history: P 1S 2H P P X P
WARNING: Unordered: ['2N', 'X'] from: [NotrumpToPlay, TwoLevelNegativeDouble] ([2N, <class 'z3b.rules.TwoLevelNegativeDouble'>])
FAIL: None (expected P) for 643.KT94.AKJ53.7 (hcp: 11 lp: 12 sp: 14), history: P 1S 2H (subtest of P 1S 2H P P X P)
FAIL: 2S (expected X) for KQ5.QJ3.2.AJ6543 (hcp: 13 lp: 15 sp: 16), history: P 1S 2H P P
FAIL: 2H (expected X) for Q93.5.AT93.AKJ53 (hcp: 14 lp: 15 sp: 17), history: P 1S 2D P P
FAIL: 3H (expected P) for KT6.AQJ74.874.T2 (hcp: 10 lp: 11 sp: 11), history: P 1S 2D P P X P
FAIL: 2N (expected P) for KT6.AQJ74.874.T2 (hcp: 10 lp: 11 sp: 11), history: P 1S 2D (subtest of P 1S 2D P P X P)
Pass 10 of 19 hands

test_reverses:
FAIL: 2H (expected 2S) for T.8.AKJ762.AKT32 (hcp: 15 lp: 18 sp: 21), history: 1H P 1N P
WARNING: Unordered: ['2D', '3H'] from: [NewSuitByOpener, InvitationalUnsupportedRebidByOpener] ([NewSuitDiamonds, InvitationalMajor])
FAIL: None (expected 3D) for 2.AKJ94.AQJ642.Q (hcp: 17 lp: 20 sp: 21), history: 1H P 1S P
FAIL: 3C (expected 2D) for AQT542.AQJ.A.987 (hcp: 17 lp: 19 sp: 20), history: 1C P 1H P
FAIL: 3C (expected 2D) for AQT542.AQJ.A.987 (hcp: 17 lp: 19 sp: 20), history: 1C P 1S P
FAIL: 3C (expected 2N) for J932.QJ7.Q83.JT3 (hcp: 7 lp: 7 sp: 7), history: 1C P 1N P 2D P
FAIL: 2N (expected 2S) for 8763.85.T8.AQ985 (hcp: 6 lp: 7 sp: 8), history: 1D P 1S P 2H P
FAIL: 2N (expected 3C) for AKJ762.KQ72.K9.5 (hcp: 16 lp: 18 sp: 20), history: 1C P 1S P 2D P 2S P
FAIL: 2N (expected 3S) for AQJ76.AK72.J.K75 (hcp: 18 lp: 19 sp: 20), history: 1C P 1S P 2D P 2S P
FAIL: P (expected 2N) for 87632.8.T86.AQ98 (hcp: 6 lp: 7 sp: 9), history: 1D P 1S P 2H P
Pass 20 of 29 hands

test_rule_of_twenty_open:
Pass 15 of 15 hands

test_slam_biding:
Pass 3 of 3 hands

test_slam_invitations_over_one_nt:
FAIL: 5N (expected P) for AJ4.KQ8.K9873.Q2 (hcp: 15 lp: 16 sp: 14), history: 1N P 4N P
Pass 26 of 27 hands

test_slam_zone_response_to_one_of_a_minor:
FAIL: 1S (expected 2S) for AT98.QJ72..AKQT9 (hcp: 16 lp: 17 sp: 21), history: 1D P
FAIL: 1H (expected 2H) for K985.3.AKQ987.K2 (hcp: 15 lp: 17 sp: 19), history: 1C P
Pass 1 of 3 hands

test_slam_zone_responses_to_one_of_a_major:
Pass 2 of 2 hands

test_strong_two_club:
FAIL: 1S (expected 2C) for .A4.2.AKQT985432 (hcp: 13 lp: 19 sp: 22), history: 
FAIL: 5S (expected 6S) for K94.AK.AKQT2.AJ3 (hcp: 24 lp: 25 sp: 25), history: 2C P 2S P 4N P 5C P
FAIL: 3H (expected 4N) for K94.AK.AKQT2.AJ3 (hcp: 24 lp: 25 sp: 25), history: 2C P 2S P (subtest of 2C P 2S P 4N P 5C P)
FAIL: None (expected 3S) for 6.AJ3.AK4.AKQJT6 (hcp: 22 lp: 24 sp: 25), history: 2C P 2D P 2S P 3C P
Pass 27 of 31 hands

test_subsequent_bidding_by_responder:
FAIL: None (expected P) for JT64.K532.8.A543 (hcp: 8 lp: 8 sp: 11), history: 1H P 1S P 2C P
FAIL: 1N (expected 2C) for KJ642.KT.KQT97.7 (hcp: 12 lp: 14 sp: 16), history: 1D P 1H P 1S P
FAIL: None (expected 2H) for K873.86.QJ7432.9 (hcp: 6 lp: 8 sp: 10), history: 1S P 1N P 2D P
FAIL: 3S (expected 2S) for KJ6.T.KQT97.KQ74 (hcp: 14 lp: 15 sp: 17), history: 1C P 1H P 1N P
FAIL: 3C (expected 3N) for KJ64.JT.KQT9.KJ9 (hcp: 14 lp: 14 sp: 14), history: 1D P 1H P 1N P
FAIL: 2C (expected 4S) for 2.KQ43.KQT8.QT98 (hcp: 12 lp: 12 sp: 15), history: 1D P 1H P 1S P
FAIL: 3N (expected 5D) for 3.AQT743.AK95.65 (hcp: 13 lp: 15 sp: 17), history: 1D P 1H P 1N P
FAIL: 2N (expected 2S) for KJ643.9863.A9.K9 (hcp: 11 lp: 12 sp: 13), history: 1S P 2C P 2H P
FAIL: 2H (expected 3D) for AQ643.KQ75.763.5 (hcp: 11 lp: 12 sp: 14), history: 1S P 2C P 2D P
FAIL: 3S (expected 2C) for KJ643.A874.T.K97 (hcp: 11 lp: 12 sp: 14), history: 1S P (subtest of 1S P 2C P 2H P)
FAIL: 3S (expected 4S) for KJ643.A874.T.K97 (hcp: 11 lp: 12 sp: 14), history: 1S P 2C P 3C P
Pass 40 of 51 hands

test_third_and_fourth_seat_opens:
FAIL: P (expected 1C) for AKT9.T87.QJ8.J32 (hcp: 11 lp: 11 sp: 11), history: P P
Pass 6 of 7 hands

test_three_level_calls_over_one_nt:
FAIL: 3D (expected 3N) for 8.AK98752.86.542 (hcp: 7 lp: 10 sp: 11), history: 1N P
Pass 2 of 3 hands

test_weak_game_jump_over_one_nt:
FAIL: 3S (expected 4S) for K74.9.J98.KJT742 (hcp: 8 lp: 10 sp: 11), history: 1N P 2H P 2S P
FAIL: 2N (expected P) for Q87.J843.K65.Q93 (hcp: 8 lp: 8 sp: 8), history: 1N P
Pass 1 of 3 hands

<<<<<<< HEAD
Pass 887 (76%) of 1156 total hands
=======
Pass 881 (76%) of 1147 total hands
>>>>>>> 5c26fdca
<|MERGE_RESOLUTION|>--- conflicted
+++ resolved
@@ -403,8 +403,4 @@
 FAIL: 2N (expected P) for Q87.J843.K65.Q93 (hcp: 8 lp: 8 sp: 8), history: 1N P
 Pass 1 of 3 hands
 
-<<<<<<< HEAD
-Pass 887 (76%) of 1156 total hands
-=======
-Pass 881 (76%) of 1147 total hands
->>>>>>> 5c26fdca
+Pass 888 (76%) of 1156 total hands