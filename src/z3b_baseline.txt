test_3c_stayman:
Pass 3 of 3 hands

test_doubles:
FAIL: None (expected P) for T98.KQ4.863.Q875 (hcp: 7 lp: 7 sp: 7), history: 1N X P
FAIL: None (expected 2S) for J7.872.53.QJ9874 (hcp: 4 lp: 6 sp: 5), history: 1N X P
FAIL: None (expected 2C) for JT9872.87.86.JT9 (hcp: 2 lp: 4 sp: 4), history: 1N X P
FAIL: None (expected 2H) for 7643.5.Q9843.432 (hcp: 2 lp: 3 sp: 5), history: 1N X P
FAIL: None (expected X) for KJ98.AQJ7.3.Q875 (hcp: 13 lp: 13 sp: 16), history: 1H
FAIL: 1S (expected X) for KJ76.KQ72..J9874 (hcp: 10 lp: 11 sp: 15), history: 1H
FAIL: None (expected P) for AK92.AQ87.JT8.92 (hcp: 14 lp: 14 sp: 15), history: 1H
FAIL: None (expected P) for A92.K62.QJ965.A7 (hcp: 14 lp: 15 sp: 15), history: 1H
FAIL: None (expected X) for 3.A6.KJ983.Q8754 (hcp: 10 lp: 12 sp: 14), history: 1C P 1D
FAIL: None (expected 2S) for A87.AK96.8.AK875 (hcp: 18 lp: 19 sp: 21), history: 1H X P 1S P
FAIL: 1S (expected X) for A87.AK96.8.AK875 (hcp: 18 lp: 19 sp: 21), history: 1H (subtest of 1H X P 1S P)
FAIL: 7N (expected 2S) for A87.AK96.8.AK875 (hcp: 18 lp: 19 sp: 21), history: 1H X P 1N P
FAIL: None (expected 2S) for A87.AK96.8.AK875 (hcp: 18 lp: 19 sp: 21), history: 1H X P 2C P
FAIL: None (expected 2S) for A87.AK96.8.AK875 (hcp: 18 lp: 19 sp: 21), history: 1H X P 2D P
FAIL: None (expected 2S) for A87.AK96.8.AK875 (hcp: 18 lp: 19 sp: 21), history: 1H X 2C P 2H
FAIL: None (expected 2S) for A87.AK96.8.AK875 (hcp: 18 lp: 19 sp: 21), history: 1H X 2D P P
FAIL: 1N (expected X) for KJ7.AJ6.KJ7.AQ86 (hcp: 19 lp: 19 sp: 19), history: 1C
FAIL: 1N (expected X) for KJ7.AJ6.KJ7.AQ86 (hcp: 19 lp: 19 sp: 19), history: 1D
FAIL: 1N (expected X) for KJ7.AJ6.KJ7.AQ86 (hcp: 19 lp: 19 sp: 19), history: 1H
FAIL: 1N (expected X) for KJ7.AJ6.KJ7.AQ86 (hcp: 19 lp: 19 sp: 19), history: 1S
FAIL: None (expected 2C) for T874.876.86.J843 (hcp: 1 lp: 1 sp: 2), history: 1S X P
FAIL: None (expected 3H) for J7.AJ64.KJ76.986 (hcp: 10 lp: 10 sp: 10), history: 1S X P
FAIL: None (expected 1N) for J86.QJ2.K74.QT65 (hcp: 9 lp: 9 sp: 9), history: 1S X P
FAIL: None (expected 2D) for K87.76.AJT8.AQ43 (hcp: 14 lp: 14 sp: 15), history: 1D X P
FAIL: None (expected 2N) for J873.AJ64.K76.Q8 (hcp: 11 lp: 11 sp: 10), history: 1D X P
FAIL: None (expected 3N) for QJ83.AQ64.K76.Q8 (hcp: 14 lp: 14 sp: 13), history: 1D X P
FAIL: None (expected 4S) for Q86.J32.K7.AQT65 (hcp: 12 lp: 13 sp: 13), history: 1D X P
FAIL: None (expected 3S) for T874.876.6.AK863 (hcp: 7 lp: 8 sp: 10), history: 1D X 1H
FAIL: None (expected 1S) for A73.7642.K7.Q986 (hcp: 9 lp: 9 sp: 10), history: 1D X 1H
FAIL: None (expected 2S) for A73.7642.K7.KJ86 (hcp: 11 lp: 11 sp: 12), history: 1D X 1H
FAIL: 1S (expected XX) for A87.KJ765.6.KJ76 (hcp: 12 lp: 13 sp: 15), history: 1H X
FAIL: 1N (expected 3D) for Q3.KQT632.32.J86 (hcp: 8 lp: 10 sp: 8), history: 1H X
FAIL: 2H (expected 2N) for K743.QJ96.Q865.5 (hcp: 8 lp: 8 sp: 11), history: 1H X
FAIL: 2H (expected 3H) for Q864.A653.T987.5 (hcp: 6 lp: 6 sp: 9), history: 1H X
FAIL: None (expected X) for 74.876.AKJ987.63 (hcp: 8 lp: 10 sp: 10), history: 1N P 2H
FAIL: None (expected X) for AKQ83.95.97.Q986 (hcp: 11 lp: 12 sp: 13), history: 1N P 2C
FAIL: None (expected X) for T986542..A7.6532 (hcp: 4 lp: 7 sp: 10), history: 1H P 3H P 4N P 5D
FAIL: None (expected P) for T986542..A7.6532 (hcp: 4 lp: 7 sp: 10), history: 1H P 3H (subtest of 1H P 3H P 4N P 5D)
Pass 5 of 43 hands

test_escape_route_stayman:
FAIL: None (expected P) for 9.8753.7652.8732 (hcp: 0 lp: 0 sp: 3), history: 1N P 2C P 2D P
FAIL: None (expected 2C) for 9.8753.7652.8732 (hcp: 0 lp: 0 sp: 3), history: 1N P (subtest of 1N P 2C P 2D P)
FAIL: None (expected P) for 9.8753.7652.8732 (hcp: 0 lp: 0 sp: 3), history: 1N P 2C P 2H P
FAIL: None (expected P) for 9.8753.7652.8732 (hcp: 0 lp: 0 sp: 3), history: 1N P 2C P 2S P
FAIL: None (expected P) for 2.J8742.652.Q732 (hcp: 3 lp: 4 sp: 6), history: 1N P 2C P 2D P
FAIL: None (expected 2C) for 2.J8742.652.Q732 (hcp: 3 lp: 4 sp: 6), history: 1N P (subtest of 1N P 2C P 2D P)
FAIL: None (expected P) for 2.J8742.652.Q732 (hcp: 3 lp: 4 sp: 6), history: 1N P 2C P 2H P
FAIL: None (expected P) for 2.J8742.652.Q732 (hcp: 3 lp: 4 sp: 6), history: 1N P 2C P 2S P
FAIL: None (expected P) for 8.T9762.Q732.J65 (hcp: 3 lp: 4 sp: 6), history: 1N P 2C P 2D P
FAIL: None (expected 2C) for 8.T9762.Q732.J65 (hcp: 3 lp: 4 sp: 6), history: 1N P (subtest of 1N P 2C P 2D P)
FAIL: None (expected P) for 8.T9762.Q732.J65 (hcp: 3 lp: 4 sp: 6), history: 1N P 2C P 2H P
FAIL: None (expected P) for 8.T9762.Q732.J65 (hcp: 3 lp: 4 sp: 6), history: 1N P 2C P 2S P
Pass 0 of 12 hands

test_fourth_suit_forcing:
<<<<<<< HEAD
FAIL: 4C (expected 2D) for QT72.742.A8.AK97 (hcp: 13 lp: 13 sp: 14), history: 1H P 1S P 2C P
FAIL: None (expected 3S) for T73.K9.A8.KQJ732 (hcp: 13 lp: 15 sp: 15), history: 1D P 1S P 2C P 2H P 3C P
FAIL: None (expected 2H) for T73.K9.A8.KQJ732 (hcp: 13 lp: 15 sp: 15), history: 1D P 1S P 2C P (subtest of 1D P 1S P 2C P 2H P 3C P)
FAIL: None (expected 3S) for T73.K9.A8.KQJ732 (hcp: 13 lp: 15 sp: 15), history: 1D P 1S P 2C P 2H P 3D P
FAIL: None (expected 4S) for T73.K9.A8.KQJ732 (hcp: 13 lp: 15 sp: 15), history: 1D P 1S P 2C P 2H P 2S P
FAIL: None (expected 3S) for KT2.Q8.732.AJT75 (hcp: 10 lp: 11 sp: 9), history: 1D P 1S P 2C P 2H P 2S P
FAIL: None (expected 2H) for KT2.Q8.732.AJT75 (hcp: 10 lp: 11 sp: 9), history: 1D P 1S P 2C P (subtest of 1D P 1S P 2C P 2H P 2S P)
FAIL: None (expected 4C) for KT2.Q8.732.AJT75 (hcp: 10 lp: 11 sp: 9), history: 1D P 1S P 2C P 2H P 3C P
FAIL: None (expected 4S) for J73.K97.Q8.AQJ72 (hcp: 13 lp: 14 sp: 12), history: 1D P 1S P 2C P 2H P 2S P
FAIL: None (expected 2H) for J73.K97.Q8.AQJ72 (hcp: 13 lp: 14 sp: 12), history: 1D P 1S P 2C P (subtest of 1D P 1S P 2C P 2H P 2S P)
FAIL: None (expected 3N) for J73.K97.Q8.AQJ72 (hcp: 13 lp: 14 sp: 12), history: 1D P 1S P 2C P 2H P 2N P
FAIL: None (expected 4C) for J73.K97.Q8.AQJ72 (hcp: 13 lp: 14 sp: 12), history: 1D P 1S P 2C P 2H P 3C P
FAIL: None (expected 4D) for J73.K97.Q8.AQJ72 (hcp: 13 lp: 14 sp: 12), history: 1D P 1S P 2C P 2H P 3D P
FAIL: None (expected 2S) for K92.A983.AK2.732 (hcp: 14 lp: 14 sp: 14), history: 1C P 1D P 1H P
=======
FAIL: 3N (expected 2D) for QT72.742.A8.AK97 (hcp: 13 lp: 13 sp: 14), history: 1H P 1S P 2C P
FAIL: 3N (expected 3S) for T73.K9.A8.KQJ732 (hcp: 13 lp: 15 sp: 15), history: 1D P 1S P 2C P 2H P 3C P
FAIL: 3N (expected 2H) for T73.K9.A8.KQJ732 (hcp: 13 lp: 15 sp: 15), history: 1D P 1S P 2C P (subtest of 1D P 1S P 2C P 2H P 3C P)
FAIL: 3N (expected 3S) for T73.K9.A8.KQJ732 (hcp: 13 lp: 15 sp: 15), history: 1D P 1S P 2C P 2H P 3D P
FAIL: 2N (expected 2H) for KT2.Q8.732.AJT75 (hcp: 10 lp: 11 sp: 9), history: 1D P 1S P 2C P (subtest of 1D P 1S P 2C P 2H P 2S P)
FAIL: None (expected 4C) for KT2.Q8.732.AJT75 (hcp: 10 lp: 11 sp: 9), history: 1D P 1S P 2C P 2H P 3C P
FAIL: 3N (expected 2H) for J73.K97.Q8.AQJ72 (hcp: 13 lp: 14 sp: 12), history: 1D P 1S P 2C P (subtest of 1D P 1S P 2C P 2H P 2S P)
FAIL: 3N (expected 4C) for J73.K97.Q8.AQJ72 (hcp: 13 lp: 14 sp: 12), history: 1D P 1S P 2C P 2H P 3C P
FAIL: 3N (expected 4D) for J73.K97.Q8.AQJ72 (hcp: 13 lp: 14 sp: 12), history: 1D P 1S P 2C P 2H P 3D P
FAIL: 3N (expected 2S) for K92.A983.AK2.732 (hcp: 14 lp: 14 sp: 14), history: 1C P 1D P 1H P
>>>>>>> 69b3af5f
FAIL: None (expected 2H) for AK83.83.KQ974.82 (hcp: 12 lp: 13 sp: 14), history: 1H P 1S P 2C P 2D P
FAIL: 3N (expected 4H) for QT72.742.A8.AK97 (hcp: 13 lp: 13 sp: 14), history: 1H P 1S P 2C P 2D P 2H P
FAIL: None (expected 3C) for AQJ754.K7.QJ72.6 (hcp: 13 lp: 15 sp: 17), history: 1C P 1D P 1H P 2S P
FAIL: None (expected 3N) for A643.JT7.QJ64.AQ (hcp: 14 lp: 14 sp: 13), history: 1C P 1D P 1H P 2S P
FAIL: None (expected 2N) for K732.84.KJ6.AQ72 (hcp: 13 lp: 13 sp: 14), history: 1C P 1D P 1S P 2H P
FAIL: 3N (expected 2H) for AJT6.AK972.92.K5 (hcp: 15 lp: 16 sp: 17), history: 1C P 1D P 1S P (subtest of 1C P 1D P 1S P 2H P 2N P)
FAIL: None (expected 2D) for J5.Q2.K874.QJ943 (hcp: 9 lp: 10 sp: 8), history: 1D P 1S P 2C P
<<<<<<< HEAD
Pass 15 of 37 hands

test_game_forcing_rebid_by_opener:
FAIL: 2S (expected 4S) for KQ9.AJ98.A4.A987 (hcp: 18 lp: 18 sp: 19), history: 1D P 1S P
FAIL: 1S (expected 2S) for K7.AK875.K4.AK87 (hcp: 20 lp: 21 sp: 22), history: 1D P 1H P
=======
Pass 20 of 37 hands

test_game_forcing_rebid_by_opener:
FAIL: 1N (expected 4S) for KQ9.AJ98.A4.A987 (hcp: 18 lp: 18 sp: 19), history: 1D P 1S P
>>>>>>> 69b3af5f
FAIL: 1N (expected 1S) for KQ.AJT.K87.A9876 (hcp: 17 lp: 18 sp: 16), history:  (subtest of 1S P 2H P)
FAIL: 2H (expected 4H) for K5.AJ9.AKJ984.A9 (hcp: 20 lp: 22 sp: 22), history: 1H P 1N P
FAIL: 3C (expected 2N) for K765.AK87.KQ.A98 (hcp: 19 lp: 19 sp: 18), history: 1D P 1H P
FAIL: 2D (expected 3N) for K4.AKQJ94.87.A96 (hcp: 17 lp: 19 sp: 19), history: 1D P 1H P
Pass 7 of 12 hands

test_game_forcing_resonse_to_one_of_a_major:
FAIL: 3H (expected 2D) for 42.KJ653.KJ5.KJ7 (hcp: 12 lp: 13 sp: 13), history: 1H P
Pass 2 of 3 hands

test_game_forcing_response_to_one_of_a_minor:
FAIL: 1D (expected 2N) for Q73.KJ65.KJ3.K75 (hcp: 13 lp: 13 sp: 13), history: 1C P
FAIL: 1N (expected 2N) for Q73.KJ65.KJ3.K75 (hcp: 13 lp: 13 sp: 13), history: 1D P
Pass 4 of 6 hands

test_interference_over_one_nt:
FAIL: None (expected P) for 987654.632.5.543 (hcp: 0 lp: 2 sp: 3), history: 1N X XX P 2C P
FAIL: None (expected XX) for 987654.632.5.543 (hcp: 0 lp: 2 sp: 3), history: 1N X (subtest of 1N X XX P 2C P)
FAIL: None (expected 2D) for 982.T75432.86.32 (hcp: 0 lp: 2 sp: 2), history: 1N X XX P 2C P
FAIL: 2S (expected XX) for 982.T75432.86.32 (hcp: 0 lp: 2 sp: 2), history: 1N X (subtest of 1N X XX P 2C P)
FAIL: 2D (expected P) for KT82.AKT8.Q8.A62 (hcp: 16 lp: 16 sp: 15), history: 1N P 2C X
FAIL: 2D (expected XX) for AKT82.AKT.Q8.862 (hcp: 16 lp: 17 sp: 15), history: 1N P 2C X
FAIL: 2S (expected XX) for AQT.KJ8.AK987.43 (hcp: 17 lp: 18 sp: 18), history: 1N P 2H X
FAIL: 2S (expected 3S) for AKT.AKJT.87.QT76 (hcp: 17 lp: 17 sp: 18), history: 1N P 2H X
FAIL: 2S (expected P) for KJ87.AKT8.AT8.62 (hcp: 15 lp: 15 sp: 16), history: 1N P 2H X
FAIL: None (expected 3H) for AQT9.KJ87.Q86.A2 (hcp: 16 lp: 16 sp: 17), history: 1N P 2D 2S
Pass 20 of 30 hands

test_invitational_rebid_by_opener:
FAIL: 3S (expected 4S) for .AKT42.Q63.AK754 (hcp: 16 lp: 18 sp: 21), history: 1S P 2S P
FAIL: 3S (expected 2N) for K3.AJ6.K64.KQ542 (hcp: 16 lp: 17 sp: 17), history: 1S P 2S P
FAIL: 1N (expected 1S) for K3.AJ6.K64.KQ542 (hcp: 16 lp: 17 sp: 17), history:  (subtest of 1S P 2S P)
FAIL: 3S (expected 2N) for A2.KQ5.KJ7.KJ432 (hcp: 17 lp: 18 sp: 18), history: 1S P 2S P
FAIL: 1N (expected 1S) for A2.KQ5.KJ7.KJ432 (hcp: 17 lp: 18 sp: 18), history:  (subtest of 1S P 2S P)
FAIL: 3H (expected 2N) for K98.A97.AQ765.A9 (hcp: 17 lp: 18 sp: 18), history: 1H P 2H P
FAIL: 1N (expected 1H) for K98.A97.AQ765.A9 (hcp: 17 lp: 18 sp: 18), history:  (subtest of 1H P 2H P)
FAIL: 3H (expected 3D) for K9.A976.AQ765.A9 (hcp: 17 lp: 18 sp: 19), history: 1H P 2H P
FAIL: 1N (expected 2H) for K7.AJ843.KQ74.A9 (hcp: 17 lp: 18 sp: 19), history: 1D P 1S P
<<<<<<< HEAD
FAIL: 2S (expected 3S) for KQ87.AJT4.9.A987 (hcp: 14 lp: 14 sp: 17), history: 1D P 1S P
FAIL: None (expected 2N) for KQ8.AJT.A8.AT987 (hcp: 18 lp: 19 sp: 19), history: 1S P 1N P
=======
FAIL: 2C (expected 3S) for KQ87.AJT4.9.A987 (hcp: 14 lp: 14 sp: 17), history: 1D P 1S P
FAIL: 2N (expected 2S) for KQJ87.3.74.AQT98 (hcp: 12 lp: 14 sp: 16), history: 1S P 2H P
>>>>>>> 69b3af5f
FAIL: 3S (expected 3C) for KJ86.K4.A8.KQ632 (hcp: 16 lp: 17 sp: 18), history: 1S P 2S P
Pass 10 of 22 hands

test_invitational_response_to_one_of_a_major:
Pass 4 of 4 hands

test_invitational_response_to_one_of_a_minor:
FAIL: 2C (expected 2D) for A643.KJ63.J7.J53 (hcp: 10 lp: 10 sp: 10), history: 1D P
Pass 5 of 6 hands

test_invitational_stayman:
FAIL: 3N (expected 3S) for T9.AJ.K652.QT732 (hcp: 10 lp: 11 sp: 11), history: 1N P 2C P 2D P
FAIL: 2H (expected 2C) for T9.AJ.K652.QT732 (hcp: 10 lp: 11 sp: 11), history: 1N P (subtest of 1N P 2C P 2D P)
FAIL: 2N (expected 2H) for 832.A.QJ652.JT73 (hcp: 8 lp: 9 sp: 11), history: 1N P 2C P 2D P
FAIL: 2D (expected 2C) for 832.A.QJ652.JT73 (hcp: 8 lp: 9 sp: 11), history: 1N P (subtest of 1N P 2C P 2D P)
FAIL: 3N (expected 3H) for 82.A7.QJ652.KT73 (hcp: 10 lp: 11 sp: 12), history: 1N P 2C P 2D P
FAIL: 2D (expected 2C) for 82.A7.QJ652.KT73 (hcp: 10 lp: 11 sp: 12), history: 1N P (subtest of 1N P 2C P 2D P)
Pass 2 of 8 hands

test_invitational_two_nt_over_one_nt:
FAIL: 2N (expected P) for 952.QT87.A86.Q52 (hcp: 8 lp: 8 sp: 8), history: 1N P
Pass 2 of 3 hands

test_jacoby_transfers:
FAIL: None (expected P) for J83.T.QT8432.Q65 (hcp: 5 lp: 7 sp: 8), history: 1N P 2D P 2H P
FAIL: None (expected P) for 983.7.T843.KQ765 (hcp: 5 lp: 6 sp: 8), history: 1N P 2H P 2S P
FAIL: None (expected P) for 83.8.KT843.97652 (hcp: 3 lp: 5 sp: 7), history: 1N P 2D P 2H P
FAIL: 2N (expected 2S) for 9.32.KJ832.QJ765 (hcp: 7 lp: 9 sp: 11), history: 1N P 2D P 2H P
FAIL: 3N (expected 4H) for A.32.KJ832.QT765 (hcp: 10 lp: 12 sp: 14), history: 1N P 2H P 2S P
FAIL: 3H (expected 4H) for 97.A2.KJ9832.J76 (hcp: 9 lp: 11 sp: 11), history: 1N P 2D P 2H P
FAIL: 3N (expected 3D) for 97.AQ982.2.KJT76 (hcp: 10 lp: 12 sp: 14), history: 1N P 2H P 2S P
FAIL: 2H (expected 3H) for A9.AQ5.AQT4.J865 (hcp: 17 lp: 17 sp: 18), history: 1N P 2D P
FAIL: None (expected P) for JT98765.2.75.543 (hcp: 1 lp: 4 sp: 5), history: 1N P 2S P 3C P
FAIL: None (expected 2S) for JT98765.2.75.543 (hcp: 1 lp: 4 sp: 5), history: 1N P (subtest of 1N P 2S P 3C P)
FAIL: None (expected 3D) for 5.QT87542.75.543 (hcp: 2 lp: 5 sp: 6), history: 1N P 2S P 3C P
Pass 15 of 26 hands

test_jacoby_two_nt_response_to_one_of_a_major:
<<<<<<< HEAD
FAIL: 3D (expected 4D) for 87.AQJT9.8.AKJT9 (hcp: 15 lp: 17 sp: 19), history: 1S P 2N P
FAIL: 3D (expected 3H) for AQ.Q9763.8.AKQJ8 (hcp: 18 lp: 20 sp: 20), history: 1S P 2N P
FAIL: 3D (expected 3C) for 2.KJ72.KQT83.A75 (hcp: 13 lp: 14 sp: 16), history: 1H P 2N P
FAIL: 4H (expected 3H) for AJ2.K7.KQT853.A5 (hcp: 17 lp: 19 sp: 19), history: 1H P 2N P
FAIL: 4H (expected 3N) for K3.KJ.KQT83.A754 (hcp: 16 lp: 17 sp: 17), history: 1H P 2N P
FAIL: 3D (expected 4D) for 8.KQJ72.AJ973.K9 (hcp: 14 lp: 16 sp: 18), history: 1H P 2N P
Pass 9 of 15 hands
=======
FAIL: 3S (expected 2N) for QJ5.A75.KT8.AT42 (hcp: 14 lp: 14 sp: 14), history: 1S P
FAIL: 7N (expected 4D) for 87.AQJT9.8.AKJT9 (hcp: 15 lp: 17 sp: 19), history: 1S P 2N P
FAIL: 7N (expected 3H) for AQ.Q9763.8.AKQJ8 (hcp: 18 lp: 20 sp: 20), history: 1S P 2N P
FAIL: 7N (expected 4H) for J32.K7.KQT83.A75 (hcp: 13 lp: 14 sp: 14), history: 1H P 2N P
FAIL: 7N (expected 3C) for 2.KJ72.KQT83.A75 (hcp: 13 lp: 14 sp: 16), history: 1H P 2N P
FAIL: 7N (expected 3H) for AJ2.K7.KQT853.A5 (hcp: 17 lp: 19 sp: 19), history: 1H P 2N P
FAIL: 7N (expected 3N) for K3.KJ.KQT83.A754 (hcp: 16 lp: 17 sp: 17), history: 1H P 2N P
FAIL: 7N (expected 4D) for 8.KQJ72.AJ973.K9 (hcp: 14 lp: 16 sp: 18), history: 1H P 2N P
Pass 7 of 15 hands
>>>>>>> 69b3af5f

test_michaels_and_unusual_notrump:
FAIL: 1S (expected P) for AK.J.T8753.JT432 (hcp: 9 lp: 11 sp: 12), history: 1C
FAIL: 1S (expected 2C) for .754.AQJ97.QT984 (hcp: 9 lp: 11 sp: 14), history: 1C
FAIL: 1S (expected 2D) for .754.AQJ97.QT984 (hcp: 9 lp: 11 sp: 14), history: 1D
FAIL: None (expected 4S) for AJ943.KQ.9.AKT95 (hcp: 17 lp: 19 sp: 19), history: 1H 2H P 3S P
FAIL: 1S (expected 2H) for AJ943.KQ.9.AKT95 (hcp: 17 lp: 19 sp: 19), history: 1H (subtest of 1H 2H P 3S P)
FAIL: None (expected 2C) for 5.3.KJT87.QT9865 (hcp: 6 lp: 9 sp: 12), history: 1C
FAIL: None (expected 2D) for 5.3.KJT87.QT9865 (hcp: 6 lp: 9 sp: 12), history: 1D
FAIL: None (expected 3D) for 4.QJT876.AQT86.5 (hcp: 9 lp: 12 sp: 15), history: 1S 2S P 3C P
FAIL: None (expected 2S) for 4.QJT876.AQT86.5 (hcp: 9 lp: 12 sp: 15), history: 1S (subtest of 1S 2S P 3C P)
FAIL: 1S (expected 2C) for A.Q4.KQT87.KQT87 (hcp: 16 lp: 18 sp: 18), history: 1C
FAIL: 1S (expected 2D) for A.Q4.KQT87.KQT87 (hcp: 16 lp: 18 sp: 18), history: 1D
FAIL: None (expected 2D) for 86.3.QJT43.AK865 (hcp: 10 lp: 12 sp: 14), history: 1D P 1N
FAIL: None (expected 2C) for .54.KJT65.QJT875 (hcp: 7 lp: 10 sp: 13), history: 1C P P
FAIL: None (expected 2D) for .54.KJT65.QJT875 (hcp: 7 lp: 10 sp: 13), history: 1D P P
FAIL: None (expected 3H) for QJ972.A3..AKT653 (hcp: 14 lp: 17 sp: 20), history: 2H
FAIL: 1H (expected 2N) for QJ9864..KQT87.86 (hcp: 8 lp: 11 sp: 14), history: 1D
FAIL: None (expected 2N) for AJ986.KQT875..87 (hcp: 10 lp: 13 sp: 16), history: 1H
FAIL: None (expected 2N) for AJ986.KQT875..87 (hcp: 10 lp: 13 sp: 16), history: 1S
FAIL: 1H (expected 2N) for 4.QJT876.KQT86.5 (hcp: 8 lp: 11 sp: 14), history: 1C
FAIL: 1H (expected P) for 4.QJT876.KQT86.5 (hcp: 8 lp: 11 sp: 14), history: 1D
FAIL: None (expected P) for 4.QJT876.KQT86.5 (hcp: 8 lp: 11 sp: 14), history: 1H
FAIL: None (expected 2S) for 4.QJT876.KQT86.5 (hcp: 8 lp: 11 sp: 14), history: 1S
FAIL: None (expected P) for 4.QJT876.KQT86.5 (hcp: 8 lp: 11 sp: 14), history: 2C
FAIL: None (expected P) for 4.QJT876.KQT86.5 (hcp: 8 lp: 11 sp: 14), history: 2D
FAIL: None (expected P) for 4.QJT876.KQT86.5 (hcp: 8 lp: 11 sp: 14), history: 2H
FAIL: None (expected 3S) for 4.QJT876.KQT86.5 (hcp: 8 lp: 11 sp: 14), history: 2S
FAIL: 1H (expected 2N) for AQJ98.A.KQJT8.86 (hcp: 17 lp: 19 sp: 21), history: 1D
FAIL: 1N (expected 4N) for AQT987.AKQT8.4.A (hcp: 19 lp: 22 sp: 25), history: 1H
FAIL: 1N (expected 4N) for AQT987.AKQT8.4.A (hcp: 19 lp: 22 sp: 25), history: 1S
FAIL: None (expected 2D) for 2.3.QJ8752.KT984 (hcp: 6 lp: 9 sp: 12), history: 1D P P
FAIL: 1N (expected 2N) for KQ4.AQ8.KQ873.K2 (hcp: 19 lp: 20 sp: 20), history: 1D P P
Pass 3 of 34 hands

test_minimum_rebid_by_opener:
Pass 12 of 12 hands

test_minimum_response_to_one_of_a_major:
FAIL: None (expected 2H) for 753.97.Q753.K982 (hcp: 5 lp: 5 sp: 6), history: 1H P
FAIL: None (expected 2S) for 753.97.Q753.K982 (hcp: 5 lp: 5 sp: 6), history: 1S P
FAIL: None (expected 1N) for 742.J98.AT874.T6 (hcp: 5 lp: 6 sp: 6), history: 1S P
Pass 4 of 7 hands

test_minimum_response_to_one_of_a_minor:
Pass 11 of 11 hands

test_minimum_stayman:
Pass 13 of 13 hands

test_misc_hands_from_play:
FAIL: 3H (expected 2C) for AKJ52.J.J9743.54 (hcp: 10 lp: 12 sp: 13), history: 1H P
<<<<<<< HEAD
=======
FAIL: 7N (expected 4H) for T3.A7.KQT86.KJ63 (hcp: 13 lp: 14 sp: 15), history: 1H P 2N P
>>>>>>> 69b3af5f
FAIL: 2S (expected 3S) for AQJ5.QT42.74.T52 (hcp: 9 lp: 9 sp: 10), history: 1S P
FAIL: 3H (expected 1S) for A2.T752.KQJ.AQ72 (hcp: 16 lp: 16 sp: 17), history: 1H P
FAIL: None (expected 3N) for J94.AK9.A9.QJ932 (hcp: 15 lp: 16 sp: 16), history: 1N P 2C P 2S P 3C P
FAIL: 2C (expected 3N) for AKQ532.K8.K73.A9 (hcp: 19 lp: 21 sp: 21), history: P 1C P 1D P
FAIL: None (expected P) for AKJT94.AJ65.8.T6 (hcp: 13 lp: 15 sp: 17), history: 1D
FAIL: None (expected P) for 852.943.KJ64.J85 (hcp: 5 lp: 5 sp: 5), history: 1D 2C X
FAIL: None (expected 4H) for Q9754.AJ8.A9653. (hcp: 11 lp: 13 sp: 16), history: 1H P 3H P
FAIL: None (expected P) for AQ765.AQ8.J3.K83 (hcp: 16 lp: 17 sp: 16), history: P P 1H 2C 3H P 4H
FAIL: None (expected 2C) for AQ765.AQ8.J3.K83 (hcp: 16 lp: 17 sp: 16), history: P P 1H (subtest of P P 1H 2C 3H P 4H)
FAIL: None (expected 1S) for KJ87.53.94.AKJT3 (hcp: 12 lp: 13 sp: 14), history: 1C P 1D
<<<<<<< HEAD
FAIL: None (expected P) for A93.Q762.K832.J3 (hcp: 10 lp: 10 sp: 10), history: 1D P 1H P 1S P 2N P 3N P
FAIL: 3D (expected 2N) for A93.Q762.K832.J3 (hcp: 10 lp: 10 sp: 10), history: 1D P 1H P 1S P (subtest of 1D P 1H P 1S P 2N P 3N P)
FAIL: None (expected P) for 864.A6.QJ65.K987 (hcp: 10 lp: 10 sp: 11), history: P (subtest of P P P 1N P 2C P 2H P)
FAIL: None (expected 3N) for A973.KJT82.J43.Q (hcp: 11 lp: 12 sp: 12), history: P 1S 2H X P 2N P
FAIL: None (expected X) for A973.KJT82.J43.Q (hcp: 11 lp: 12 sp: 12), history: P 1S 2H (subtest of P 1S 2H X P 2N P)
FAIL: 5H (expected P) for 6.AKJ75.KJT86.A4 (hcp: 16 lp: 18 sp: 20), history: 1H P 2N P 4D P 4H P
FAIL: 3D (expected 4D) for 6.AKJ75.KJT86.A4 (hcp: 16 lp: 18 sp: 20), history: 1H P 2N P (subtest of 1H P 2N P 4D P 4H P)
FAIL: None (expected 2C) for KQT4.AT96.632.T8 (hcp: 9 lp: 9 sp: 10), history: 1C P 1D P 1S P
FAIL: None (expected 3N) for KQ4.KT4.AJ32.954 (hcp: 13 lp: 13 sp: 13), history: P 1C P 1H P 1N P
=======
FAIL: 4D (expected P) for A93.Q762.K832.J3 (hcp: 10 lp: 10 sp: 10), history: 1D P 1H P 1S P 2N P 3N P
FAIL: None (expected P) for 864.A6.QJ65.K987 (hcp: 10 lp: 10 sp: 11), history: P (subtest of P P P 1N P 2C P 2H P)
FAIL: 7N (expected 3N) for A973.KJT82.J43.Q (hcp: 11 lp: 12 sp: 12), history: P 1S 2H X P 2N P
FAIL: 2N (expected X) for A973.KJT82.J43.Q (hcp: 11 lp: 12 sp: 12), history: P 1S 2H (subtest of P 1S 2H X P 2N P)
FAIL: 7N (expected P) for 6.AKJ75.KJT86.A4 (hcp: 16 lp: 18 sp: 20), history: 1H P 2N P 4D P 4H P
FAIL: 7N (expected 4D) for 6.AKJ75.KJT86.A4 (hcp: 16 lp: 18 sp: 20), history: 1H P 2N P (subtest of 1H P 2N P 4D P 4H P)
FAIL: 1N (expected 2C) for KQT4.AT96.632.T8 (hcp: 9 lp: 9 sp: 10), history: 1C P 1D P 1S P
>>>>>>> 69b3af5f
FAIL: None (expected P) for KT76.Q.QJ8654.72 (hcp: 8 lp: 10 sp: 10), history:  (subtest of P P 1D P 1H P 1N P)
FAIL: None (expected P) for AKQ6.KQT.T4.QJ96 (hcp: 17 lp: 17 sp: 18), history: P 1N P 2C P 2S P 3N P
FAIL: None (expected P) for QT8.AQ95.KJ532.4 (hcp: 12 lp: 13 sp: 15), history: 1H P 1S 2D
FAIL: 7N (expected 3N) for AKQJ6.T863.9.J54 (hcp: 11 lp: 12 sp: 14), history: P 1C P 1D P 2N P
FAIL: None (expected 1S) for 432.AT.T95.AKT87 (hcp: 11 lp: 12 sp: 12), history: P P 1D P P
FAIL: None (expected P) for 432.AT.T95.AKT87 (hcp: 11 lp: 12 sp: 12), history: P (subtest of P P 1D P P)
<<<<<<< HEAD
FAIL: None (expected 3N) for AK532.T63.86.AT9 (hcp: 11 lp: 12 sp: 12), history: P 1N P
FAIL: None (expected P) for KJT7.764.32.KQT8 (hcp: 9 lp: 9 sp: 10), history: P P 1D P 1S P 2S P
=======
FAIL: 1N (expected 2S) for Q98.KQT2.75.AJ92 (hcp: 12 lp: 12 sp: 13), history: P P 1D P 1S P
FAIL: 7N (expected P) for KJT7.764.32.KQT8 (hcp: 9 lp: 9 sp: 10), history: P P 1D P 1S P 2S P
>>>>>>> 69b3af5f
FAIL: None (expected P) for KJT7.764.32.KQT8 (hcp: 9 lp: 9 sp: 10), history:  (subtest of P P 1D P 1S P 2S P)
FAIL: None (expected 3S) for Q76.Q92.7.AKQT64 (hcp: 13 lp: 15 sp: 16), history: P P 1D 1S 2C 2S 3C
FAIL: None (expected 2S) for 54.AJ4.T8652.J97 (hcp: 6 lp: 7 sp: 7), history: P P 1D 1S 1N
FAIL: None (expected P) for 54.AJ4.T8652.J97 (hcp: 6 lp: 7 sp: 7), history: P (subtest of P P 1D 1S 1N)
FAIL: None (expected P) for AJ9.T8763.AKJ3.8 (hcp: 13 lp: 14 sp: 16), history: P P 1D 1S 1N 2S
FAIL: None (expected P) for KT76.98.K8754.94 (hcp: 6 lp: 7 sp: 8), history: P 1H X 3H P 4H X P
FAIL: None (expected P) for KT76.98.K8754.94 (hcp: 6 lp: 7 sp: 8), history: P 1H X 3H (subtest of P 1H X 3H P 4H X P)
FAIL: None (expected P) for KT76.98.K8754.94 (hcp: 6 lp: 7 sp: 8), history:  (subtest of P 1H X 3H P 4H X P)
FAIL: 7N (expected P) for KQ742.T.QT542.T2 (hcp: 7 lp: 9 sp: 11), history: P 1C P 1H P 2H P
FAIL: None (expected 2D) for KJ9.AK832.T987.5 (hcp: 11 lp: 12 sp: 14), history: 1S P 1N
FAIL: 1N (expected 2C) for 74.AQ752.KJ5.J85 (hcp: 11 lp: 12 sp: 12), history: P P P 1C 1H 1S
FAIL: None (expected P) for 74.AQ752.KJ5.J85 (hcp: 11 lp: 12 sp: 12), history: P P (subtest of P P P 1C 1H 1S)
FAIL: None (expected P) for 87.754.K54.AK754 (hcp: 10 lp: 11 sp: 11), history: P P 1N P 2C P 2D P 2N P 3N
FAIL: None (expected P) for 87.754.K54.AK754 (hcp: 10 lp: 11 sp: 11), history: P P 1N P 2C P 2D (subtest of P P 1N P 2C P 2D P 2N P 3N)
FAIL: None (expected P) for 87.754.K54.AK754 (hcp: 10 lp: 11 sp: 11), history: P P 1N (subtest of P P 1N P 2C P 2D P 2N P 3N)
FAIL: None (expected P) for A642.53.973.AT98 (hcp: 8 lp: 8 sp: 9), history: P 1D P 1S P 1N P
FAIL: None (expected P) for KJ52.K92.AK84.J5 (hcp: 15 lp: 15 sp: 15), history: 1D 1N P 2C P 2H P 3H P
FAIL: None (expected 2H) for KJ52.K92.AK84.J5 (hcp: 15 lp: 15 sp: 15), history: 1D 1N P 2C P (subtest of 1D 1N P 2C P 2H P 3H P)
FAIL: None (expected 1N) for KJ52.K92.AK84.J5 (hcp: 15 lp: 15 sp: 15), history: 1D (subtest of 1D 1N P 2C P 2H P 3H P)
FAIL: 1S (expected X) for K76.2.J975.AT942 (hcp: 8 lp: 9 sp: 11), history: 1C 1D
FAIL: None (expected 3S) for 75.J5.82.AKQJ753 (hcp: 11 lp: 14 sp: 13), history: 1H P 2C
FAIL: None (expected P) for AKQ643.KQ76.9.72 (hcp: 14 lp: 16 sp: 18), history: P P 1C P 1S P 2C P 3C P
FAIL: None (expected 3N) for AK83.8652.8.AJ73 (hcp: 12 lp: 12 sp: 15), history: 1D P 1S P 1N P 2N P 3S P
<<<<<<< HEAD
FAIL: 3D (expected 2N) for AK83.8652.8.AJ73 (hcp: 12 lp: 12 sp: 15), history: 1D P 1S P 1N P (subtest of 1D P 1S P 1N P 2N P 3S P)
=======
>>>>>>> 69b3af5f
FAIL: 1D (expected P) for QJ973.A8742.A.75 (hcp: 11 lp: 13 sp: 15), history: P P P
FAIL: None (expected P) for A64.J63.Q953.Q54 (hcp: 9 lp: 9 sp: 9), history: P P P 1N P 2C P 2S P 2N P 3N P
FAIL: None (expected P) for A64.J63.Q953.Q54 (hcp: 9 lp: 9 sp: 9), history: P (subtest of P P P 1N P 2C P 2S P 2N P 3N P)
FAIL: 3N (expected 4S) for A7.K.QT6.KJ98543 (hcp: 13 lp: 16 sp: 14), history: 1C P 1S P 1N P
FAIL: 3N (expected 3H) for J7542.A9.J9843.7 (hcp: 6 lp: 8 sp: 10), history: 1S 1N 2S P P X P
FAIL: 3N (expected P) for J7542.A9.J9843.7 (hcp: 6 lp: 8 sp: 10), history: 1S 1N 2S (subtest of 1S 1N 2S P P X P)
FAIL: None (expected P) for AJ93.T874.K3.Q75 (hcp: 10 lp: 10 sp: 11), history: P 1C P 1H P 1N P 4H
FAIL: None (expected P) for AJ93.T874.K3.Q75 (hcp: 10 lp: 10 sp: 11), history: P 1C P 1H (subtest of P 1C P 1H P 1N P 4H)
FAIL: None (expected P) for AJ93.T874.K3.Q75 (hcp: 10 lp: 10 sp: 11), history:  (subtest of P 1C P 1H P 1N P 4H)
FAIL: 3N (expected 4C) for AKQ8.KJ7.T8.AQ87 (hcp: 19 lp: 19 sp: 20), history: 1H P 1S P 2D P
FAIL: None (expected 2D) for K9.J962.62.AT863 (hcp: 8 lp: 9 sp: 10), history: P P 1S X P
FAIL: None (expected P) for K9.J962.62.AT863 (hcp: 8 lp: 9 sp: 10), history: P (subtest of P P 1S X P)
FAIL: None (expected 2D) for KJ3.T96.QT865.J4 (hcp: 7 lp: 8 sp: 7), history: 1D P 1H P 2C P
FAIL: None (expected P) for Q632.JT52.743.86 (hcp: 3 lp: 3 sp: 4), history: 1S 2S P 2N P 3C P
FAIL: None (expected 2N) for Q632.JT52.743.86 (hcp: 3 lp: 3 sp: 4), history: 1S 2S P (subtest of 1S 2S P 2N P 3C P)
FAIL: None (expected P) for Q632.JT52.743.86 (hcp: 3 lp: 3 sp: 4), history: 1S 2S P 2N P 3D P
FAIL: 3N (expected 3C) for KJ984.93.KJ986.K (hcp: 11 lp: 13 sp: 12), history: 1S 2S P 2N P
FAIL: None (expected 2S) for KJ984.93.KJ986.K (hcp: 11 lp: 13 sp: 12), history: 1S (subtest of 1S 2S P 2N P)
FAIL: 3N (expected 3D) for 93.KJ984.KJ986.K (hcp: 11 lp: 13 sp: 12), history: 1S 2S P 2N P
FAIL: None (expected 2S) for 93.KJ984.KJ986.K (hcp: 11 lp: 13 sp: 12), history: 1S (subtest of 1S 2S P 2N P)
FAIL: None (expected 4H) for K654.AQ.864.T653 (hcp: 9 lp: 9 sp: 8), history: 2D X P 3C P 3H P
FAIL: None (expected 3C) for K654.AQ.864.T653 (hcp: 9 lp: 9 sp: 8), history: 2D X P (subtest of 2D X P 3C P 3H P)
FAIL: 3N (expected 3H) for 85.T.KJ43.KQ9752 (hcp: 9 lp: 11 sp: 13), history: 1D 2S P 2N P
FAIL: 1S (expected 2S) for 85.T.KJ43.KQ9752 (hcp: 9 lp: 11 sp: 13), history: 1D (subtest of 1D 2S P 2N P)
FAIL: None (expected 4S) for KQJT3.864.AQ9.AT (hcp: 16 lp: 17 sp: 17), history: 1D 2S P 2N P 3H P
FAIL: None (expected 2N) for KQJT3.864.AQ9.AT (hcp: 16 lp: 17 sp: 17), history: 1D 2S P (subtest of 1D 2S P 2N P 3H P)
FAIL: 7N (expected 4S) for KQJT3.864.AQ9.AT (hcp: 16 lp: 17 sp: 17), history: 1D 2S P 2N P 3N P
FAIL: None (expected P) for QT8.KQ632.86.T97 (hcp: 7 lp: 8 sp: 8), history:  (subtest of P P 1C P 1D P 1H P)
FAIL: None (expected 3S) for JT87.A732..KQJ72 (hcp: 11 lp: 12 sp: 16), history: 1D 1S P 2D P
FAIL: None (expected X) for AJT95.AK4.K93.K6 (hcp: 18 lp: 19 sp: 19), history: 1S
FAIL: None (expected 5N) for AQJT9.AQT3.5.T52 (hcp: 13 lp: 14 sp: 16), history: 2S X P 3C P 3H P
FAIL: None (expected 3C) for AQJT9.AQT3.5.T52 (hcp: 13 lp: 14 sp: 16), history: 2S X P (subtest of 2S X P 3C P 3H P)
FAIL: None (expected P) for KQ986.K.AK7.J942 (hcp: 16 lp: 17 sp: 16), history: 1N P P
<<<<<<< HEAD
FAIL: None (expected P) for K83.Q.K75432.QJ6 (hcp: 11 lp: 13 sp: 12), history: 1D P 1H P 1S P 3H P 3N P
FAIL: None (expected 3H) for K83.Q.K75432.QJ6 (hcp: 11 lp: 13 sp: 12), history: 1D P 1H P 1S P (subtest of 1D P 1H P 1S P 3H P 3N P)
FAIL: None (expected 6N) for KQ4.KJ.K84.KQ973 (hcp: 17 lp: 18 sp: 17), history: P 1N P 2C P 2S P 5N P
FAIL: None (expected 6N) for QJT4.AQJ.765.AQJ (hcp: 17 lp: 17 sp: 17), history: 1N P 4N P
=======
FAIL: 7N (expected P) for K83.Q.K75432.QJ6 (hcp: 11 lp: 13 sp: 12), history: 1D P 1H P 1S P 3H P 3N P
FAIL: 2N (expected 3H) for K83.Q.K75432.QJ6 (hcp: 11 lp: 13 sp: 12), history: 1D P 1H P 1S P (subtest of 1D P 1H P 1S P 3H P 3N P)
FAIL: 7N (expected 6N) for KQ4.KJ.K84.KQ973 (hcp: 17 lp: 18 sp: 17), history: P 1N P 2C P 2S P 5N P
FAIL: 7N (expected 6N) for QJT4.AQJ.765.AQJ (hcp: 17 lp: 17 sp: 17), history: 1N P 4N P
FAIL: 7N (expected 4S) for AQ6.K643.65.KQ96 (hcp: 14 lp: 14 sp: 15), history: 1C 1D 1S P 2S P
>>>>>>> 69b3af5f
FAIL: None (expected P) for AJT8.J8.K52.KJ83 (hcp: 13 lp: 13 sp: 13), history: P 1C 1D 3C 3D
FAIL: None (expected P) for A8763.432.K6.763 (hcp: 7 lp: 8 sp: 8), history: 1S 2S P 2N P 3D P
FAIL: None (expected 2N) for A8763.432.K6.763 (hcp: 7 lp: 8 sp: 8), history: 1S 2S P (subtest of 1S 2S P 2N P 3D P)
FAIL: None (expected P) for AT9.Q97652..AJ64 (hcp: 11 lp: 13 sp: 16), history: 1D P 1S P 2S P 4S P
FAIL: None (expected P) for A742.QJ765.Q4.Q4 (hcp: 11 lp: 12 sp: 9), history: P 1D P 2C P 3C P 3N P
FAIL: 2D (expected 3C) for A742.QJ765.Q4.Q4 (hcp: 11 lp: 12 sp: 9), history: P 1D P 2C P (subtest of P 1D P 2C P 3C P 3N P)
FAIL: None (expected 3N) for A642.AQJ42..K986 (hcp: 14 lp: 15 sp: 19), history: 1D X 1H P 1S P 2N P
FAIL: 2C (expected 1S) for A642.AQJ42..K986 (hcp: 14 lp: 15 sp: 19), history: 1D X 1H P (subtest of 1D X 1H P 1S P 2N P)
FAIL: None (expected P) for JT873.K5.AK72.74 (hcp: 11 lp: 12 sp: 13), history: 1D X 1H P 1S P 2N P 3N P
FAIL: None (expected 2C) for AQT972.64.T6.K86 (hcp: 9 lp: 11 sp: 11), history: P P 1H
FAIL: None (expected 1D) for 432.AKQJ.432.432 (hcp: 10 lp: 10 sp: 10), history: 1C
FAIL: None (expected P) for KQT8.AK7432.9.K3 (hcp: 15 lp: 17 sp: 19), history: 1D 1H 2C 4H
FAIL: None (expected 4D) for AK.K83.QJT76.986 (hcp: 13 lp: 14 sp: 14), history: 3D P
FAIL: 2N (expected P) for AJ64.Q962.T7.983 (hcp: 7 lp: 7 sp: 8), history: 1N P
FAIL: None (expected P) for 3.KQ952.T732.A84 (hcp: 9 lp: 10 sp: 12), history: P 1H P 3H P 4H P
FAIL: 2H (expected 3H) for 3.KQ952.T732.A84 (hcp: 9 lp: 10 sp: 12), history: P 1H P (subtest of P 1H P 3H P 4H P)
FAIL: None (expected P) for T954.952.T863.82 (hcp: 0 lp: 0 sp: 1), history: 2C P 2D P 2S P 3C P P
FAIL: None (expected P) for T954.952.T863.82 (hcp: 0 lp: 0 sp: 1), history: 2C P 2D P 2S (subtest of 2C P 2D P 2S P 3C P P)
FAIL: None (expected P) for T954.952.T863.82 (hcp: 0 lp: 0 sp: 1), history: 2C (subtest of 2C P 2D P 2S P 3C P P)
FAIL: 3N (expected 3H) for 876.A3.AT9852.Q6 (hcp: 10 lp: 12 sp: 10), history: 1S P 2H P 3D P
FAIL: None (expected P) for AQ852.KQ7.7652.J (hcp: 12 lp: 13 sp: 14), history: P 1C 1H 1S P 1N P 2S P
FAIL: 3N (expected 3C) for 876.432.K985.876 (hcp: 3 lp: 3 sp: 3), history: 2C P 2D P 2N P
FAIL: 7N (expected P) for J64.K7.AKQ94.AQ9 (hcp: 19 lp: 20 sp: 20), history: P P P 1H P 1S P 2N P 3N P
FAIL: 1N (expected 2N) for J64.K7.AKQ94.AQ9 (hcp: 19 lp: 20 sp: 20), history: P P P 1H P 1S P (subtest of P P P 1H P 1S P 2N P 3N P)
FAIL: 3N (expected 5C) for AKQJT4.2.KT2.J98 (hcp: 14 lp: 16 sp: 17), history: P 1D 2S 3C P 3D P
FAIL: 3N (expected 3C) for AKQJT4.2.KT2.J98 (hcp: 14 lp: 16 sp: 17), history: P 1D 2S (subtest of P 1D 2S 3C P 3D P)
FAIL: None (expected 3D) for .AQ986543.A74.74 (hcp: 10 lp: 14 sp: 16), history: P 1D 2S 3C P
FAIL: None (expected P) for JT.73.KQ76542.86 (hcp: 6 lp: 9 sp: 8), history: P 1S 2D
FAIL: 7N (expected P) for J.QJ.KQ854.AQJ53 (hcp: 16 lp: 18 sp: 16), history: P 1S P 1N P 2H P 2S P
FAIL: 3N (expected 2N) for J2.AQ84.T9432.J7 (hcp: 8 lp: 9 sp: 8), history: P P 1C 1N P 2D P 2H P
FAIL: 3N (expected 2D) for J2.AQ84.T9432.J7 (hcp: 8 lp: 9 sp: 8), history: P P 1C 1N P (subtest of P P 1C 1N P 2D P 2H P)
FAIL: None (expected P) for J2.AQ84.T9432.J7 (hcp: 8 lp: 9 sp: 8), history: P (subtest of P P 1C 1N P 2D P 2H P)
FAIL: 3S (expected 2C) for A82.AK8.Q874.T42 (hcp: 13 lp: 13 sp: 13), history: 1S P
FAIL: None (expected 1N) for AK2.AK8.874.QT42 (hcp: 16 lp: 16 sp: 16), history: 1C P 1S
FAIL: None (expected 2D) for 6.KQJ985432..AQ8 (hcp: 12 lp: 17 sp: 20), history: 1H P 1S
FAIL: None (expected X) for AK7432.543.QJ9.5 (hcp: 10 lp: 12 sp: 13), history: 1S 2C 2S P P
FAIL: None (expected 2C) for AK7432.543.QJ9.5 (hcp: 10 lp: 12 sp: 13), history: 1S (subtest of 1S 2C 2S P P)
FAIL: None (expected P) for 3.AK954.A985.AK5 (hcp: 18 lp: 19 sp: 21), history: P 1D 1H P P X P 1S P
FAIL: None (expected X) for 3.AK954.A985.AK5 (hcp: 18 lp: 19 sp: 21), history: P 1D 1H P P (subtest of P 1D 1H P P X P 1S P)
FAIL: 3N (expected 2N) for K42.AJT7.QT8.T63 (hcp: 10 lp: 10 sp: 10), history: P 1N P
FAIL: None (expected P) for AT6.K82.A64.AQ87 (hcp: 17 lp: 17 sp: 17), history: P 1N P 2N P
FAIL: None (expected 2H) for KT54.KJ73.KJT6.Q (hcp: 13 lp: 13 sp: 14), history: 1C 2C P
FAIL: None (expected 4H) for J42.AT9.987632.5 (hcp: 5 lp: 7 sp: 8), history: 1D 1H 1S
FAIL: None (expected 4S) for AK742.A.T972.Q63 (hcp: 13 lp: 14 sp: 16), history: 1C P 1S P 1N P 3S P
FAIL: None (expected 2H) for 732.A62.KQ964.J7 (hcp: 10 lp: 11 sp: 10), history: P P 1D 1S P
FAIL: None (expected P) for 732.A62.KQ964.J7 (hcp: 10 lp: 11 sp: 10), history: P (subtest of P P 1D 1S P)
FAIL: None (expected P) for 5.9643.K7542.QJ5 (hcp: 6 lp: 7 sp: 9), history: 1N P 2D P 2H P
<<<<<<< HEAD
FAIL: None (expected 3H) for AT8.J965.K85.Q97 (hcp: 10 lp: 10 sp: 10), history: 1D 2N P
=======
FAIL: 3S (expected 2N) for AKQ852.K8.T.KJ93 (hcp: 16 lp: 18 sp: 20), history: 1S P (subtest of 1S P 2N P 3H P)
FAIL: 7N (expected 4H) for J5.KJ7.AKQ74.963 (hcp: 14 lp: 15 sp: 14), history: 1H X 2N P
FAIL: 3N (expected 3H) for AT8.J965.K85.Q97 (hcp: 10 lp: 10 sp: 10), history: 1D 2N P
>>>>>>> 69b3af5f
FAIL: None (expected 2C) for A96432.5.KJ8.AQJ (hcp: 15 lp: 17 sp: 18), history: P 1D
FAIL: None (expected P) for AQ72.AT82.32.K74 (hcp: 13 lp: 13 sp: 14), history: P 1D P 1S P 2C P 2D P
FAIL: None (expected X) for 84.KT9765.4.A763 (hcp: 7 lp: 9 sp: 11), history: 1H 2C
FAIL: None (expected P) for Q62.T7.KT982.A75 (hcp: 9 lp: 10 sp: 10), history:  (subtest of P P 1D P 1H P 1S P)
FAIL: 2C (expected 1S) for T973.AKQ3.Q.KQ43 (hcp: 16 lp: 16 sp: 17), history: P P 1D P 1H P (subtest of P P 1D P 1H P 1S P 1N P)
FAIL: 3S (expected 3N) for KQ8.K62.Q432.AK8 (hcp: 17 lp: 17 sp: 17), history: P 1S P
FAIL: 7N (expected 5D) for AKT964.975.7.965 (hcp: 7 lp: 9 sp: 10), history: 2C P 3C P 4N P
FAIL: 2D (expected 3C) for AKT964.975.7.965 (hcp: 7 lp: 9 sp: 10), history: 2C P (subtest of 2C P 3C P 4N P)
FAIL: 3N (expected 2N) for AK.AK54.98.KQJ76 (hcp: 20 lp: 21 sp: 22), history: 2H P
FAIL: None (expected X) for AKQ5.KJ93.AQ97.4 (hcp: 19 lp: 19 sp: 22), history: 1S X 2S P P
FAIL: 1N (expected X) for AKQ5.KJ93.AQ97.4 (hcp: 19 lp: 19 sp: 22), history: 1S (subtest of 1S X 2S P P)
FAIL: None (expected P) for KJ64.9.K6.KT7542 (hcp: 10 lp: 12 sp: 14), history: 1S P 2C P 3C P 3S P 4S P
FAIL: 3S (expected 2C) for KJ64.9.K6.KT7542 (hcp: 10 lp: 12 sp: 14), history: 1S P (subtest of 1S P 2C P 3C P 3S P 4S P)
FAIL: 4N (expected P) for AQ7.AJT9762.5.Q4 (hcp: 13 lp: 16 sp: 15), history: P 1H P 2D P 2H P 3D P 3N P
FAIL: 3N (expected 3D) for AQ7.AJT9762.5.Q4 (hcp: 13 lp: 16 sp: 15), history: P 1H P 2D P 2H P (subtest of P 1H P 2D P 2H P 3D P 3N P)
FAIL: 7N (expected 3H) for QT62.Q8.J94.KT76 (hcp: 8 lp: 8 sp: 7), history: P P P 1H P 2H P 3D P
FAIL: None (expected P) for QT62.Q8.J94.KT76 (hcp: 8 lp: 8 sp: 7), history: P (subtest of P P P 1H P 2H P 3D P)
<<<<<<< HEAD
FAIL: 3D (expected 2D) for J83.AQJ8.72.Q763 (hcp: 10 lp: 10 sp: 11), history: P P 1D P 1S P 1N P
=======
FAIL: 2N (expected 2D) for J83.AQJ8.72.Q763 (hcp: 10 lp: 10 sp: 11), history: P P 1D P 1S P 1N P
>>>>>>> 69b3af5f
FAIL: None (expected P) for J83.AQJ8.72.Q763 (hcp: 10 lp: 10 sp: 11), history:  (subtest of P P 1D P 1S P 1N P)
FAIL: 2H (expected 3H) for AK.K8.AKT762.953 (hcp: 17 lp: 19 sp: 19), history: P P 1H P 2C P
FAIL: None (expected P) for 982.AK4.Q8.AJT53 (hcp: 14 lp: 15 sp: 13), history: P P 1S 1N P 2D
FAIL: None (expected P) for T6543.2.JT6432.2 (hcp: 1 lp: 4 sp: 7), history: P P 1S 1N P 2D 2S P P
FAIL: None (expected 2D) for T6543.2.JT6432.2 (hcp: 1 lp: 4 sp: 7), history: P P 1S 1N P (subtest of P P 1S 1N P 2D 2S P P)
FAIL: None (expected P) for T6543.2.JT6432.2 (hcp: 1 lp: 4 sp: 7), history: P (subtest of P P 1S 1N P 2D 2S P P)
FAIL: 3N (expected 4H) for 6.A74.Q96532.K85 (hcp: 9 lp: 11 sp: 12), history: P P 1S 1N P 2D P 3D P
FAIL: 3N (expected 2D) for 6.A74.Q96532.K85 (hcp: 9 lp: 11 sp: 12), history: P P 1S 1N P (subtest of P P 1S 1N P 2D P 3D P)
FAIL: None (expected P) for 6.A74.Q96532.K85 (hcp: 9 lp: 11 sp: 12), history: P (subtest of P P 1S 1N P 2D P 3D P)
FAIL: None (expected 3D) for AT62.J7652.J5.96 (hcp: 6 lp: 7 sp: 7), history: 1S X 2S P P X P
FAIL: None (expected P) for AT62.J7652.J5.96 (hcp: 6 lp: 7 sp: 7), history: 1S X 2S (subtest of 1S X 2S P P X P)
FAIL: None (expected 2S) for T8.KJ7.Q74.Q8654 (hcp: 8 lp: 9 sp: 9), history: P P P 1D P 2C P 2D P P X P
FAIL: None (expected P) for T8.KJ7.Q74.Q8654 (hcp: 8 lp: 9 sp: 9), history: P P P 1D P 2C P 2D (subtest of P P P 1D P 2C P 2D P P X P)
FAIL: 1S (expected P) for T8.KJ7.Q74.Q8654 (hcp: 8 lp: 9 sp: 9), history: P P P 1D (subtest of P P P 1D P 2C P 2D P P X P)
FAIL: None (expected P) for T8.KJ7.Q74.Q8654 (hcp: 8 lp: 9 sp: 9), history:  (subtest of P P P 1D P 2C P 2D P P X P)
FAIL: None (expected P) for 96.87.J653.AQT94 (hcp: 7 lp: 8 sp: 9), history:  (subtest of P P 1D P)
FAIL: 3N (expected 3S) for A5.AK98765.5.KJ7 (hcp: 15 lp: 18 sp: 19), history: P 1D P 1S P 2D P 2N P
FAIL: 3N (expected P) for AQ72.AKJ53.A82.5 (hcp: 18 lp: 19 sp: 21), history: P 1D 1S 1N P 2C P 2D P
FAIL: None (expected P) for A54.QT5.J743.QJ7 (hcp: 10 lp: 10 sp: 10), history: P P 1N P 2C P 2S P 2N P 3N P
FAIL: 3N (expected 2N) for A54.QT5.J743.QJ7 (hcp: 10 lp: 10 sp: 10), history: P P 1N P 2C P 2S P (subtest of P P 1N P 2C P 2S P 2N P 3N P)
FAIL: None (expected P) for A54.QT5.J743.QJ7 (hcp: 10 lp: 10 sp: 10), history:  (subtest of P P 1N P 2C P 2S P 2N P 3N P)
FAIL: None (expected P) for J.AQ972.T5.JT964 (hcp: 8 lp: 10 sp: 11), history: 1H 2H 3C 4S P
FAIL: 1S (expected 2H) for J.AQ972.T5.JT964 (hcp: 8 lp: 10 sp: 11), history: 1H (subtest of 1H 2H 3C 4S P)
FAIL: None (expected X) for 8532.A854.A74.AK (hcp: 15 lp: 15 sp: 16), history: P 1H 2S P 3S P 4C 4H P P 5C
FAIL: 3H (expected P) for 8532.A854.A74.AK (hcp: 15 lp: 15 sp: 16), history: P 1H 2S (subtest of P 1H 2S P 3S P 4C 4H P P 5C)
FAIL: None (expected 2D) for 83.KQ732.Q2.AKJ9 (hcp: 15 lp: 16 sp: 15), history: P 1C 1D P P 1H 1S P P X
FAIL: None (expected 1S) for 83.KQ732.Q2.AKJ9 (hcp: 15 lp: 16 sp: 15), history: P 1C 1D P P 1H (subtest of P 1C 1D P P 1H 1S P P X)
FAIL: None (expected P) for 94.932.QT95.K872 (hcp: 5 lp: 5 sp: 6), history: 2C P P
FAIL: 2S (expected 3S) for A853.K.K2.KJT943 (hcp: 14 lp: 16 sp: 15), history: P 1S P 2D P
FAIL: None (expected X) for 9.AKQT63.AQ.K865 (hcp: 18 lp: 20 sp: 20), history: 2H X 4H P P
FAIL: None (expected X) for 9.AKQT63.AQ.K865 (hcp: 18 lp: 20 sp: 20), history: 2H (subtest of 2H X 4H P P)
FAIL: 3N (expected P) for 875.K8752.Q6.986 (hcp: 5 lp: 6 sp: 4), history: 1C X P 1D 1S 2N P
FAIL: None (expected 1D) for 875.K8752.Q6.986 (hcp: 5 lp: 6 sp: 4), history: 1C X P (subtest of 1C X P 1D 1S 2N P)
FAIL: 3N (expected 3D) for AJ6532.T73.J6.86 (hcp: 6 lp: 8 sp: 7), history: 1C 2N P
FAIL: None (expected 2N) for .K54.A9842.Q9543 (hcp: 9 lp: 11 sp: 14), history: P P 1D P 1S P 2C P
FAIL: None (expected P) for .K54.A9842.Q9543 (hcp: 9 lp: 11 sp: 14), history:  (subtest of P P 1D P 1S P 2C P)
FAIL: None (expected 2S) for J98652.942.T.AKQ (hcp: 10 lp: 12 sp: 13), history: P 1D 2D P
FAIL: None (expected P) for J98652.942.T.AKQ (hcp: 10 lp: 12 sp: 13), history:  (subtest of P 1D 2D P)
FAIL: None (expected P) for .T743.AKJ63.AQJ4 (hcp: 15 lp: 16 sp: 20), history: P 1H 4C P P
FAIL: 7N (expected 4C) for K9874.3.AQ.AKQ72 (hcp: 18 lp: 20 sp: 20), history: P 1H 2H P 2N P
FAIL: 1S (expected 2H) for K9874.3.AQ.AKQ72 (hcp: 18 lp: 20 sp: 20), history: P 1H (subtest of P 1H 2H P 2N P)
FAIL: 3S (expected 4S) for Q5.962.AKQ65.AQ2 (hcp: 17 lp: 18 sp: 16), history: 1N P 2H P 2S P 2N P
FAIL: 3N (expected 3D) for T32.Q63.KQJ986.2 (hcp: 8 lp: 10 sp: 11), history: P 2H P 2N P
FAIL: None (expected P) for KT94.83.AT9654.T (hcp: 7 lp: 9 sp: 11), history: P P P 1C P 1H P 1S P 2H P 2N P
FAIL: 1N (expected 2H) for KT94.83.AT9654.T (hcp: 7 lp: 9 sp: 11), history: P P P 1C P 1H P 1S P (subtest of P P P 1C P 1H P 1S P 2H P 2N P)
FAIL: None (expected P) for KT94.83.AT9654.T (hcp: 7 lp: 9 sp: 11), history: P (subtest of P P P 1C P 1H P 1S P 2H P 2N P)
FAIL: None (expected P) for AQ73.AT6.QJ.QJ63 (hcp: 16 lp: 16 sp: 14), history: 1H P 2H X P 3C P
FAIL: None (expected X) for AQ73.AT6.QJ.QJ63 (hcp: 16 lp: 16 sp: 14), history: 1H P 2H (subtest of 1H P 2H X P 3C P)
FAIL: None (expected 3C) for K83.54.8632.A643 (hcp: 7 lp: 7 sp: 8), history: 1S P 2H X P
FAIL: None (expected P) for K83.54.8632.A643 (hcp: 7 lp: 7 sp: 8), history: 1S (subtest of 1S P 2H X P)
FAIL: None (expected P) for K5.J86532.K6.AJ8 (hcp: 12 lp: 14 sp: 14), history: P P P 1D P 1S P 2D P 3D P
FAIL: None (expected X) for AKQ76..AT32.AT84 (hcp: 17 lp: 18 sp: 22), history: P P 1N
FAIL: None (expected X) for AT6.KJ864.A4.A42 (hcp: 16 lp: 17 sp: 17), history: P 2H
FAIL: 1N (expected X) for 962.863.KQJ7.KJ7 (hcp: 10 lp: 10 sp: 10), history: P P 1D 1S (subtest of P P 1D 1S X P 2C P)
FAIL: None (expected P) for 962.863.KQJ7.KJ7 (hcp: 10 lp: 10 sp: 10), history:  (subtest of P P 1D 1S X P 2C P)
FAIL: 3H (expected 2N) for K.K7.KJ98542.QT8 (hcp: 12 lp: 15 sp: 13), history: 1H P
FAIL: None (expected 1N) for AKT4.AT.A82.J876 (hcp: 16 lp: 16 sp: 17), history: 1C P P
<<<<<<< HEAD
Pass 138 of 369 hands
=======
Pass 155 of 369 hands
>>>>>>> 69b3af5f

test_negative_double:
FAIL: None (expected X) for 74.876.KQ73.A863 (hcp: 9 lp: 9 sp: 10), history: 1D 2C
FAIL: 1N (expected X) for 87.A864.K9653.76 (hcp: 7 lp: 8 sp: 9), history: 1C 1S
FAIL: 1N (expected X) for 9872.K64.K875.63 (hcp: 6 lp: 6 sp: 7), history: 1C 1S
FAIL: None (expected P) for 73.J986.J53.A864 (hcp: 6 lp: 6 sp: 7), history: 1C 2H
FAIL: 1S (expected X) for 64.Q965.984.KQ75 (hcp: 7 lp: 7 sp: 8), history: 1C 1H
FAIL: 3N (expected P) for 4.A3.KQ65.KJT865 (hcp: 13 lp: 15 sp: 17), history: 1C 1S P P X P
FAIL: 1N (expected P) for 4.A3.KQ65.KJT865 (hcp: 13 lp: 15 sp: 17), history: 1C 1S (subtest of 1C 1S P P X P)
FAIL: 3N (expected 3H) for KJ52.K9864..AQ64 (hcp: 13 lp: 14 sp: 18), history: 1C 2H X P 2S P
FAIL: 3N (expected X) for KJ52.K9864..AQ64 (hcp: 13 lp: 14 sp: 18), history: 1C 2H (subtest of 1C 2H X P 2S P)
FAIL: 3N (expected 3H) for KJ52.K9864..AQ64 (hcp: 13 lp: 14 sp: 18), history: 1C 2H X P 3C P
FAIL: 3N (expected 3H) for KJ52.K9864..AQ64 (hcp: 13 lp: 14 sp: 18), history: 1C 2H X P 3D P
FAIL: 3N (expected X) for KJ3.86.AQT7.K963 (hcp: 13 lp: 13 sp: 14), history: 1D 2C (subtest of 1D 2C X P 2D P)
FAIL: 3N (expected 4H) for KJ3.86.AQT7.K963 (hcp: 13 lp: 13 sp: 14), history: 1D 2C X P 2H P
FAIL: 3N (expected 4S) for KJ3.86.AQT7.K963 (hcp: 13 lp: 13 sp: 14), history: 1D 2C X P 2S P
FAIL: 2N (expected X) for KJ4.T9.AJ74.Q875 (hcp: 11 lp: 11 sp: 12), history: 1D 2C (subtest of 1D 2C X P 2D P)
FAIL: 2N (expected 3H) for KJ4.T9.AJ74.Q875 (hcp: 11 lp: 11 sp: 12), history: 1D 2C X P 2H P
FAIL: 2N (expected 3S) for KJ4.T9.AJ74.Q875 (hcp: 11 lp: 11 sp: 12), history: 1D 2C X P 2S P
FAIL: 1N (expected 2D) for J5.AQ864.A54.K76 (hcp: 14 lp: 15 sp: 14), history: 1D 1S X P
FAIL: 1N (expected 3N) for KJ6.AQJ93.K5.AJ6 (hcp: 19 lp: 20 sp: 20), history: 1D 1S X P
FAIL: 1N (expected 2S) for AQ6.KQJ97.AQ76.5 (hcp: 18 lp: 19 sp: 21), history: 1D 1S X P
FAIL: 1N (expected 2H) for J43.KJ97.AQ76.Q7 (hcp: 13 lp: 13 sp: 12), history: 1D 1S X P
FAIL: 1N (expected 2H) for 62.AQ876.KJ97.A8 (hcp: 14 lp: 15 sp: 16), history: 1D 1S X P
FAIL: 1N (expected X) for KQ8.J9.Q8653.753 (hcp: 8 lp: 9 sp: 8), history: 1D 1S
FAIL: None (expected 2S) for A864.863.AQ.KT32 (hcp: 13 lp: 13 sp: 12), history: 1C 1D X 2D
FAIL: 1H (expected X) for J97.52.KJ74.QJ74 (hcp: 8 lp: 8 sp: 9), history: 1C 1D
Pass 12 of 37 hands

test_open_one_nt:
Pass 7 of 7 hands

test_open_two_nt:
Pass 1 of 1 hands

test_opener_rebid_after_a_limit_raise:
FAIL: None (expected P) for Q6.Q86.KT5.AQ982 (hcp: 13 lp: 14 sp: 12), history: 1S P 3S P
FAIL: None (expected 4S) for 6.KJ86.KT5.AQ982 (hcp: 13 lp: 14 sp: 16), history: 1S P 3S P
FAIL: 1N (expected 1S) for 98.Q86.KT5.AKQJ8 (hcp: 15 lp: 16 sp: 16), history:  (subtest of 1S P 3S P)
Pass 3 of 6 hands

test_overcalling_one_notrump:
FAIL: None (expected 2S) for Q52.K97.3.AQJ764 (hcp: 12 lp: 14 sp: 15), history: 1N 2C P 2D P
FAIL: None (expected 2C) for Q52.K97.3.AQJ764 (hcp: 12 lp: 14 sp: 15), history: 1N (subtest of 1N 2C P 2D P)
FAIL: None (expected 2D) for 3.86.AQT75.KQ632 (hcp: 11 lp: 13 sp: 15), history: 1N
FAIL: None (expected 2H) for AKJ42.T9.AQ875.5 (hcp: 14 lp: 16 sp: 18), history: 1N
FAIL: None (expected 2S) for .KQT73.642.AQJ84 (hcp: 12 lp: 14 sp: 17), history: 1N
FAIL: None (expected 2N) for KJT643.AQT62..87 (hcp: 10 lp: 13 sp: 16), history: 1N
FAIL: None (expected 3C) for AKJT742.Q97.65.5 (hcp: 10 lp: 13 sp: 14), history: 1N 2C P
FAIL: None (expected P) for AQJ7642.T9.3.852 (hcp: 7 lp: 10 sp: 11), history: 1N 2C P
FAIL: None (expected 2D) for 865.96.J984.Q632 (hcp: 3 lp: 3 sp: 4), history: 1N 2C P
FAIL: None (expected 2H) for 542.T9.AQJT65.53 (hcp: 7 lp: 9 sp: 9), history: 1N 2C P
FAIL: None (expected P) for 872.AQJT73.42.84 (hcp: 7 lp: 9 sp: 9), history: 1N 2D P
FAIL: None (expected 2S) for QT643.JT62.4.873 (hcp: 3 lp: 4 sp: 6), history: 1N 2D P
FAIL: None (expected 3H) for 9742.QJ7.QJ65.A3 (hcp: 10 lp: 10 sp: 11), history: 1N 2D P
FAIL: None (expected 2N) for T76432.QJT732.4. (hcp: 3 lp: 7 sp: 11), history: 1N 2D P
FAIL: None (expected 3C) for AKQT643.T62.4.73 (hcp: 9 lp: 12 sp: 13), history: 1N 2D P
FAIL: None (expected P) for Q872.T73.742.842 (hcp: 2 lp: 2 sp: 2), history: 1N 2H P
FAIL: None (expected 2N) for QT643.T962.4.965 (hcp: 2 lp: 3 sp: 5), history: 1N 2H P
FAIL: None (expected 3H) for A742.QJ7.QT65.83 (hcp: 9 lp: 9 sp: 10), history: 1N 2H P
FAIL: None (expected 2S) for 76.72.42.KQT9843 (hcp: 5 lp: 8 sp: 8), history: 1N 2H P
FAIL: None (expected 3H) for AK43.T62.KT43.73 (hcp: 10 lp: 10 sp: 11), history: 1N 2H P 2N P 3C P
FAIL: None (expected 2N) for AK43.T62.KT43.73 (hcp: 10 lp: 10 sp: 11), history: 1N 2H P (subtest of 1N 2H P 2N P 3C P)
FAIL: None (expected 3H) for AK43.T62.KT43.73 (hcp: 10 lp: 10 sp: 11), history: 1N 2H P 2N P 3D P
Pass 0 of 22 hands

test_overcalls:
FAIL: None (expected P) for T98.872.KJ743.T9 (hcp: 4 lp: 5 sp: 5), history: 1C
FAIL: 1S (expected P) for AKT.53.KT8.98542 (hcp: 10 lp: 11 sp: 11), history: 1H
FAIL: None (expected 2S) for AKJ.Q84.6.AKJT73 (hcp: 18 lp: 20 sp: 21), history: 1H X P 2C P
FAIL: 1S (expected X) for AKJ.Q84.6.AKJT73 (hcp: 18 lp: 20 sp: 21), history: 1H (subtest of 1H X P 2C P)
FAIL: None (expected 2S) for AKJ.Q84.6.AKJT73 (hcp: 18 lp: 20 sp: 21), history: 1H X P 2D P
FAIL: None (expected P) for K8.76.AQ953.QJT2 (hcp: 12 lp: 13 sp: 14), history: 1S
FAIL: None (expected 2H) for QJT2.76.AQ953.K8 (hcp: 12 lp: 13 sp: 14), history: 1S
FAIL: None (expected P) for QJT2.76.AQ953.K8 (hcp: 12 lp: 13 sp: 14), history: 1S
FAIL: None (expected 2H) for 53.A8.KQJ873.975 (hcp: 10 lp: 12 sp: 12), history: 1S
FAIL: None (expected 2H) for KQ8765.8.AQT95.9 (hcp: 11 lp: 14 sp: 17), history: 1S
FAIL: 1H (expected 1N) for KQ4.AQ8.Q9873.K2 (hcp: 16 lp: 17 sp: 17), history: 1C
FAIL: 1H (expected 1N) for KQ4.AQ8.Q9873.K2 (hcp: 16 lp: 17 sp: 17), history: 1D
FAIL: None (expected 1N) for KQ4.AQ8.Q9873.K2 (hcp: 16 lp: 17 sp: 17), history: 1H
FAIL: None (expected 2H) for KQ4.K98.KQ873.K2 (hcp: 16 lp: 17 sp: 17), history: 1S
FAIL: 1H (expected 1N) for KQ4.A98.QJ873.K2 (hcp: 15 lp: 16 sp: 16), history: 1C
FAIL: None (expected 3H) for J63.Q843.KT87.J5 (hcp: 7 lp: 7 sp: 7), history: 1C 1H P
FAIL: None (expected 2H) for J63.Q843.KT8.J75 (hcp: 7 lp: 7 sp: 7), history: 1C 1H P
FAIL: 1N (expected 2C) for 63.Q843.AT87.KQ5 (hcp: 11 lp: 11 sp: 12), history: 1C 1H P
FAIL: 2N (expected 2C) for K7.Q876.KJ75.KQ5 (hcp: 14 lp: 14 sp: 15), history: 1C 1H P
FAIL: 2N (expected 3H) for K7.Q876.KJ75.KQ5 (hcp: 14 lp: 14 sp: 15), history: 1C 1H P 2C P 2H P
FAIL: 1H (expected 2H) for J63.K43.KQT874.5 (hcp: 9 lp: 11 sp: 12), history: 1D
FAIL: 1H (expected 3H) for 6.Q84.AQT8764.65 (hcp: 8 lp: 11 sp: 12), history: 1D
FAIL: 1H (expected 4H) for 874..AQT87642.Q5 (hcp: 8 lp: 12 sp: 12), history: 1D
Pass 5 of 28 hands

test_preemption:
FAIL: 2S (expected P) for 4.Q765.83.KQT932 (hcp: 7 lp: 9 sp: 11), history: P P P
FAIL: None (expected P) for Q98.JT8.53.AKT95 (hcp: 10 lp: 11 sp: 11), history: 
FAIL: None (expected P) for Q98.JT8.53.AKT95 (hcp: 10 lp: 11 sp: 11), history: P
FAIL: None (expected 2S) for Q98.JT8.53.AKT95 (hcp: 10 lp: 11 sp: 11), history: P P
FAIL: None (expected 1S) for Q98.JT8.53.AKT95 (hcp: 10 lp: 11 sp: 11), history: P P P
FAIL: 1S (expected 2S) for Q83.K9.Q8.AQJ874 (hcp: 14 lp: 16 sp: 14), history: P P P
FAIL: None (expected 3S) for 9.QJ2.AQT984.986 (hcp: 9 lp: 11 sp: 12), history: 2H P 2S P
FAIL: None (expected 3D) for Q9.QT82.AQT984.2 (hcp: 10 lp: 12 sp: 12), history: 2H P 2S P
FAIL: 1H (expected 2H) for Q9.QT82.AQT984.2 (hcp: 10 lp: 12 sp: 12), history:  (subtest of 2H P 2S P)
FAIL: None (expected 3H) for 74.982.AQT984.82 (hcp: 6 lp: 8 sp: 8), history: 2H P 2S P
FAIL: None (expected 3H) for T9.982.AKT984.98 (hcp: 7 lp: 9 sp: 9), history: 2H P 2N P
FAIL: 3N (expected 3D) for T9.KT2.AQT984.82 (hcp: 9 lp: 11 sp: 11), history: 2H P 2N P
FAIL: 3N (expected 3D) for J9.QT2.KQJ984.J2 (hcp: 10 lp: 12 sp: 10), history: 2H P 2N P
FAIL: 3S (expected P) for J4.T.QJT.AJT7653 (hcp: 9 lp: 12 sp: 12), history: 
FAIL: 3S (expected P) for J4.T.QJT.AJT7653 (hcp: 9 lp: 12 sp: 12), history: P
FAIL: 3S (expected 1S) for J4.T.QJT.AJT7653 (hcp: 9 lp: 12 sp: 12), history: P P P
FAIL: 3H (expected P) for J64.85.KQT9852.5 (hcp: 6 lp: 9 sp: 10), history: P P P
FAIL: None (expected P) for A976432.65.KJT.7 (hcp: 8 lp: 11 sp: 12), history: 
FAIL: 3D (expected P) for J97.AKJ9852.98.7 (hcp: 9 lp: 12 sp: 13), history: P P P
FAIL: None (expected 3C) for AKQ985.T987.62.9 (hcp: 9 lp: 11 sp: 13), history: 
FAIL: None (expected 3C) for AKQ985.T987.62.9 (hcp: 9 lp: 11 sp: 13), history: P
FAIL: None (expected 3C) for AKQ985.T987.62.9 (hcp: 9 lp: 11 sp: 13), history: P P
FAIL: None (expected P) for AKQ985.T987.62.9 (hcp: 9 lp: 11 sp: 13), history: P P P
FAIL: None (expected P) for A.5.9842.AT98654 (hcp: 8 lp: 11 sp: 14), history: 
FAIL: 3H (expected P) for J4.QT6.KQJT872.4 (hcp: 9 lp: 12 sp: 12), history: P P P
FAIL: None (expected P) for J7.5.A92.KT87654 (hcp: 8 lp: 11 sp: 11), history: 
FAIL: None (expected P) for .K5.A985.KJ76432 (hcp: 11 lp: 14 sp: 17), history: 3C P
FAIL: None (expected 5C) for KJ74.JT95.9732.A (hcp: 9 lp: 9 sp: 12), history: 3C P
FAIL: None (expected 3S) for Q4.A7.K84.AKJT74 (hcp: 17 lp: 19 sp: 17), history: 3C P
FAIL: None (expected 3N) for T9842.A95.A3.AK5 (hcp: 15 lp: 16 sp: 16), history: 3S P
FAIL: None (expected 4S) for K4.A87643.82.983 (hcp: 7 lp: 9 sp: 9), history: 3S P
FAIL: None (expected 4S) for A9432.A8652.AKQ. (hcp: 17 lp: 19 sp: 22), history: 3S P
FAIL: None (expected 5S) for 864.AKQT6.A2.K83 (hcp: 16 lp: 17 sp: 17), history: 3S P 4N P 5C P
FAIL: None (expected 4N) for 864.AKQT6.A2.K83 (hcp: 16 lp: 17 sp: 17), history: 3S P (subtest of 3S P 4N P 5C P)
FAIL: None (expected 6S) for 864.AKQT6.A2.K83 (hcp: 16 lp: 17 sp: 17), history: 3S P 4N P 5D P
FAIL: 4S (expected 1S) for KT3..74.AJT87432 (hcp: 8 lp: 12 sp: 14), history: P P P
FAIL: 1H (expected 4H) for 8.9873.AKQT864.4 (hcp: 9 lp: 12 sp: 15), history: 
FAIL: 1H (expected 4H) for 8.9873.AKQT864.4 (hcp: 9 lp: 12 sp: 15), history: P
FAIL: 1H (expected 4H) for 8.9873.AKQT864.4 (hcp: 9 lp: 12 sp: 15), history: P P
FAIL: 1H (expected 4H) for 8.9873.AKQT864.4 (hcp: 9 lp: 12 sp: 15), history: P P P
Pass 25 of 65 hands

test_preemptive_overcalls:
Pass 6 of 6 hands

test_remaining_hands_from_book:
FAIL: None (expected 2H) for 974.J85.AJT872.9 (hcp: 6 lp: 8 sp: 9), history: 1S P P
FAIL: None (expected 2H) for 9.KQ5.AKT872.J65 (hcp: 13 lp: 15 sp: 16), history: 1C P P
FAIL: None (expected 2H) for KJ8.A74.JT874.86 (hcp: 9 lp: 10 sp: 10), history: 1D P 2D P P
FAIL: 1H (expected P) for KJ8.A74.JT874.86 (hcp: 9 lp: 10 sp: 10), history: 1D (subtest of 1D P 2D P P)
FAIL: None (expected 2S) for Q98.K74.43.QJ874 (hcp: 8 lp: 9 sp: 9), history: 1H P 2H P P
FAIL: 1S (expected P) for Q98.K74.43.QJ874 (hcp: 8 lp: 9 sp: 9), history: 1H (subtest of 1H P 2H P P)
FAIL: None (expected 1S) for QJ98.84.43.KQT87 (hcp: 8 lp: 9 sp: 10), history: 1H P P
FAIL: None (expected P) for K98.K974.QJ7.987 (hcp: 9 lp: 9 sp: 9), history: 1H P 2H P P
FAIL: None (expected P) for K98.K974.QJ7.987 (hcp: 9 lp: 9 sp: 9), history: 1H (subtest of 1H P 2H P P)
FAIL: None (expected 1N) for JT43.KJ4.KT8.KQ6 (hcp: 13 lp: 13 sp: 13), history: 1S P P
FAIL: None (expected X) for 42.AJ3.K954.QT87 (hcp: 10 lp: 10 sp: 11), history: 1C P P
FAIL: None (expected P) for 42.AJ3.K954.QT87 (hcp: 10 lp: 10 sp: 11), history: 1C
FAIL: None (expected X) for QT752.73.A94.AT6 (hcp: 10 lp: 11 sp: 11), history: 1D P P
FAIL: None (expected P) for QT752.73.A94.AT6 (hcp: 10 lp: 11 sp: 11), history: 1D
FAIL: None (expected X) for KT6.QT87.84.AT84 (hcp: 9 lp: 9 sp: 10), history: 1H P 2H P P
FAIL: None (expected P) for KT6.QT87.84.AT84 (hcp: 9 lp: 9 sp: 10), history: 1H (subtest of 1H P 2H P P)
FAIL: None (expected X) for K87.AJ76.65.Q863 (hcp: 10 lp: 10 sp: 11), history: 1H P P
FAIL: None (expected X) for AKQ5.84.72.AQJ93 (hcp: 16 lp: 17 sp: 18), history: 1H P P
FAIL: None (expected X) for K92.QJT7.KQ4.AJ7 (hcp: 16 lp: 16 sp: 16), history: 1H P P
FAIL: None (expected 2N) for K92.QJT7.KQ4.AJ7 (hcp: 16 lp: 16 sp: 16), history: 1H P P X P 2C P
FAIL: None (expected 2S) for QJ875.A.KT9854.9 (hcp: 10 lp: 13 sp: 16), history: 1S P P
FAIL: None (expected P) for 4.QJ96.KQ65.Q865 (hcp: 10 lp: 10 sp: 13), history: 1H P P
FAIL: None (expected P) for J87.T9652.A43.98 (hcp: 5 lp: 6 sp: 6), history: 1C P P
FAIL: 3N (expected 4N) for QT64.AK8.KT6.A62 (hcp: 16 lp: 16 sp: 16), history: 1N P
FAIL: 7N (expected 6N) for KJ.QJT9.A873.KQ3 (hcp: 16 lp: 16 sp: 16), history: 1N P 4N P
FAIL: 3N (expected 4N) for JT64.AK8.KQ6.A62 (hcp: 17 lp: 17 sp: 17), history: 1N P
FAIL: 7N (expected P) for KQ.QJT9.A87.QJ73 (hcp: 15 lp: 15 sp: 14), history: 1N P 4N P
Pass 3 of 30 hands

test_reopening_double:
FAIL: None (expected 2S) for 865.643.T4.87542 (hcp: 0 lp: 1 sp: 1), history: 1D 2C P P X P
FAIL: None (expected P) for 865.643.T4.87542 (hcp: 0 lp: 1 sp: 1), history: 1D 2C (subtest of 1D 2C P P X P)
FAIL: None (expected 2D) for 8743.Q9863.T4.87 (hcp: 2 lp: 3 sp: 4), history: 1D 2C P P X P
FAIL: None (expected P) for 8743.Q9863.T4.87 (hcp: 2 lp: 3 sp: 4), history: 1D 2C (subtest of 1D 2C P P X P)
FAIL: None (expected P) for AQT753.843.Q2.42 (hcp: 8 lp: 10 sp: 8), history: 1D 2C P P X P
FAIL: None (expected P) for AQT753.843.Q2.42 (hcp: 8 lp: 10 sp: 8), history: 1D 2C (subtest of 1D 2C P P X P)
FAIL: None (expected X) for AK6.93.A42.K7652 (hcp: 14 lp: 15 sp: 15), history: P P 1S 2D P P
FAIL: None (expected P) for QJ3.KJ876.863.QT (hcp: 9 lp: 10 sp: 8), history: P P 1S 2D P P X P
FAIL: None (expected P) for QJ3.KJ876.863.QT (hcp: 9 lp: 10 sp: 8), history: P P 1S 2D (subtest of P P 1S 2D P P X P)
FAIL: None (expected P) for QJ3.KJ876.863.QT (hcp: 9 lp: 10 sp: 8), history:  (subtest of P P 1S 2D P P X P)
FAIL: 2N (expected P) for 643.KT94.AKJ53.7 (hcp: 11 lp: 12 sp: 14), history: P 1S 2H P P X P
FAIL: 2N (expected P) for 643.KT94.AKJ53.7 (hcp: 11 lp: 12 sp: 14), history: P 1S 2H (subtest of P 1S 2H P P X P)
FAIL: 2S (expected X) for KQ5.QJ3.2.AJ6543 (hcp: 13 lp: 15 sp: 16), history: P 1S 2H P P
FAIL: 2H (expected X) for Q93.5.AT93.AKJ53 (hcp: 14 lp: 15 sp: 17), history: P 1S 2D P P
FAIL: 2N (expected P) for KT6.AQJ74.874.T2 (hcp: 10 lp: 11 sp: 11), history: P 1S 2D P P X P
FAIL: 2N (expected P) for KT6.AQJ74.874.T2 (hcp: 10 lp: 11 sp: 11), history: P 1S 2D (subtest of P 1S 2D P P X P)
Pass 3 of 19 hands

test_reverses:
FAIL: 1N (expected 2H) for 2.AKJ72.K973.AJ3 (hcp: 16 lp: 17 sp: 19), history: 1D P 1S P
FAIL: 2H (expected 2S) for T.8.AKJ762.AKT32 (hcp: 15 lp: 18 sp: 21), history: 1H P 1N P
FAIL: 2D (expected 3D) for 2.AKJ94.AQJ642.Q (hcp: 17 lp: 20 sp: 21), history: 1H P 1S P
FAIL: 1N (expected 2N) for AQ97.KQ7.JT7.AK4 (hcp: 19 lp: 19 sp: 19), history: 1C P 1S P
FAIL: 2C (expected 2D) for AQT542.AQJ.A.987 (hcp: 17 lp: 19 sp: 20), history: 1C P 1H P
FAIL: 2C (expected 2D) for AQT542.AQJ.A.987 (hcp: 17 lp: 19 sp: 20), history: 1C P 1S P
FAIL: None (expected 3S) for AQT542.AQJ.A.987 (hcp: 17 lp: 19 sp: 20), history: 1C P 1S P 2D P 3D P
FAIL: 7N (expected 2N) for J932.QJ7.Q83.JT3 (hcp: 7 lp: 7 sp: 7), history: 1C P 1N P 2D P
FAIL: None (expected 2S) for 8763.85.T8.AQ985 (hcp: 6 lp: 7 sp: 8), history: 1D P 1S P 2H P
FAIL: 1N (expected 2D) for KQJ62.AK72.KJ8.5 (hcp: 17 lp: 18 sp: 20), history: 1C P 1S P (subtest of 1C P 1S P 2D P 2S P)
FAIL: 2N (expected 3C) for AKJ762.KQ72.K9.5 (hcp: 16 lp: 18 sp: 20), history: 1C P 1S P 2D P 2S P
FAIL: 2C (expected 2D) for AKJ762.KQ72.K9.5 (hcp: 16 lp: 18 sp: 20), history: 1C P 1S P (subtest of 1C P 1S P 2D P 2S P)
FAIL: 2N (expected 3S) for AQJ76.AK72.J.K75 (hcp: 18 lp: 19 sp: 20), history: 1C P 1S P 2D P 2S P
FAIL: 1N (expected 2D) for AQJ76.AK72.J.K75 (hcp: 18 lp: 19 sp: 20), history: 1C P 1S P (subtest of 1C P 1S P 2D P 2S P)
FAIL: None (expected 2N) for 87632.8.T86.AQ98 (hcp: 6 lp: 7 sp: 9), history: 1D P 1S P 2H P
Pass 14 of 29 hands

test_rule_of_twenty_open:
FAIL: None (expected P) for Q75.Q75.A876.KJ8 (hcp: 12 lp: 12 sp: 12), history: 
FAIL: None (expected P) for K95.AJ765.Q76.J8 (hcp: 11 lp: 12 sp: 11), history: 
Pass 13 of 15 hands

test_slam_invitations_over_one_nt:
FAIL: 3N (expected 3C) for AK8743.K2.K52.J8 (hcp: 14 lp: 16 sp: 15), history: 1N P 2C P 2H P
FAIL: 3C (expected 2C) for AK8743.K2.K52.J8 (hcp: 14 lp: 16 sp: 15), history: 1N P (subtest of 1N P 2C P 2H P)
FAIL: 3N (expected 3D) for A3.KJT976.KQ2.76 (hcp: 13 lp: 15 sp: 15), history: 1N P 2C P 2H P
FAIL: 2S (expected 2C) for A3.KJT976.KQ2.76 (hcp: 13 lp: 15 sp: 15), history: 1N P (subtest of 1N P 2C P 2H P)
FAIL: 7N (expected P) for AJ4.KQ8.K9873.Q2 (hcp: 15 lp: 16 sp: 14), history: 1N P 4N P
FAIL: 7N (expected 5N) for AJ4.KQ8.K9873.K2 (hcp: 16 lp: 17 sp: 17), history: 1N P 4N P
FAIL: 7N (expected 6N) for AJ4.KQ8.K9873.A2 (hcp: 17 lp: 18 sp: 18), history: 1N P 4N P
Pass 20 of 27 hands

test_slam_zone_response_to_one_of_a_minor:
FAIL: 1S (expected 2S) for AT98.QJ72..AKQT9 (hcp: 16 lp: 17 sp: 21), history: 1D P
FAIL: 1H (expected 2H) for K985.3.AKQ987.K2 (hcp: 15 lp: 17 sp: 19), history: 1C P
Pass 1 of 3 hands

test_slam_zone_responses_to_one_of_a_major:
Pass 2 of 2 hands

test_strong_two_club:
FAIL: 1S (expected 2C) for .A4.2.AKQT985432 (hcp: 13 lp: 19 sp: 22), history: 
FAIL: 5N (expected 6S) for K94.AK.AKQT2.AJ3 (hcp: 24 lp: 25 sp: 25), history: 2C P 2S P 4N P 5C P
FAIL: 3H (expected 4N) for K94.AK.AKQT2.AJ3 (hcp: 24 lp: 25 sp: 25), history: 2C P 2S P (subtest of 2C P 2S P 4N P 5C P)
FAIL: 7N (expected 5C) for QJ7.984.53.KQ652 (hcp: 8 lp: 9 sp: 9), history: 2C P 2S P 4N P
FAIL: None (expected 3S) for K842.AK.AKQ.A974 (hcp: 23 lp: 23 sp: 24), history: 2C P 2D P 2N P 3C P
FAIL: 3N (expected 4S) for JT65.764.72.KQ65 (hcp: 6 lp: 6 sp: 7), history: 2C P 2D P 2N P 3C P 3S P
FAIL: 3N (expected 3C) for JT65.764.72.KQ65 (hcp: 6 lp: 6 sp: 7), history: 2C P 2D P 2N P (subtest of 2C P 2D P 2N P 3C P 3S P)
FAIL: None (expected 3S) for 6.AJ3.AK4.AKQJT6 (hcp: 22 lp: 24 sp: 25), history: 2C P 2D P 2S P 3C P
FAIL: None (expected P) for T954.952.T863.82 (hcp: 0 lp: 0 sp: 1), history: 2C P 2D P 2S P 3C P 3S P
FAIL: 2N (expected 3C) for T954.952.T863.82 (hcp: 0 lp: 0 sp: 1), history: 2C P 2D P 2S P (subtest of 2C P 2D P 2S P 3C P 3S P)
Pass 19 of 29 hands

test_subsequent_bidding_by_responder:
FAIL: 7N (expected P) for T64.652.KT54.A54 (hcp: 7 lp: 7 sp: 7), history: 1D P 1H P 2H P
FAIL: None (expected 2H) for 75.K53.K98743.98 (hcp: 6 lp: 8 sp: 8), history: 1C P 1H P 1N P
FAIL: None (expected 2C) for K8754.Q9.76.J984 (hcp: 6 lp: 7 sp: 6), history: 1C P 1S P 1N P
FAIL: None (expected P) for JT64.K532.8.A543 (hcp: 8 lp: 8 sp: 11), history: 1H P 1S P 2C P
FAIL: None (expected 2H) for K9.9732.K9.JT943 (hcp: 7 lp: 8 sp: 9), history: 1H P 1S P 2C P
FAIL: 2N (expected 3H) for K95.97.KQJ986.J9 (hcp: 10 lp: 12 sp: 11), history: 1C P 1H P 1S P
FAIL: 2N (expected 2C) for KJ642.KT.KQT97.7 (hcp: 12 lp: 14 sp: 16), history: 1D P 1H P 1S P
FAIL: None (expected 2H) for K873.86.QJ7432.9 (hcp: 6 lp: 8 sp: 10), history: 1S P 1N P 2D P
FAIL: 3N (expected 2S) for KJ6.T.KQT97.KQ74 (hcp: 14 lp: 15 sp: 17), history: 1C P 1H P 1N P
FAIL: 3N (expected 3D) for K54.KQJ87.KQT97. (hcp: 14 lp: 16 sp: 19), history: 1C P 1H P 1N P
FAIL: 3S (expected 4S) for 2.KQ43.KQT8.QT98 (hcp: 12 lp: 12 sp: 15), history: 1D P 1H P 1S P
FAIL: 3N (expected 5D) for 3.AQT743.AK95.65 (hcp: 13 lp: 15 sp: 17), history: 1D P 1H P 1N P
FAIL: 2N (expected 2S) for KJ643.9863.A9.K9 (hcp: 11 lp: 12 sp: 13), history: 1S P 2C P 2H P
FAIL: 2N (expected 3C) for KJT432.K74.KT8.7 (hcp: 10 lp: 12 sp: 13), history: 1S P 2C P 2H P
FAIL: 3S (expected 2C) for KJ643.A874.T.K97 (hcp: 11 lp: 12 sp: 14), history: 1S P (subtest of 1S P 2C P 2H P)
FAIL: 3S (expected 4S) for KJ643.A874.T.K97 (hcp: 11 lp: 12 sp: 14), history: 1S P 2C P 3C P
FAIL: 3N (expected 3D) for AJ432.J85.QT7.AQ (hcp: 14 lp: 15 sp: 13), history: 1S P 2C P 2H P
Pass 30 of 47 hands

test_third_and_fourth_seat_opens:
FAIL: None (expected 1C) for AKT9.T87.QJ8.J32 (hcp: 11 lp: 11 sp: 11), history: P P
FAIL: None (expected P) for KJ3.J8765.9.AJT9 (hcp: 10 lp: 11 sp: 13), history: P P
FAIL: None (expected 1S) for 43.765.K83.AQJ75 (hcp: 10 lp: 11 sp: 11), history: P P P
FAIL: None (expected P) for Q98.J972.KJ3.AT9 (hcp: 11 lp: 11 sp: 11), history: P P P
FAIL: None (expected P) for AKT75.K75.T8.742 (hcp: 10 lp: 11 sp: 11), history: P P P
Pass 0 of 5 hands

test_three_level_calls_over_one_nt:
FAIL: 3D (expected 3N) for 8.AK98752.86.542 (hcp: 7 lp: 10 sp: 11), history: 1N P
Pass 2 of 3 hands

test_weak_game_jump_over_one_nt:
FAIL: 3S (expected 4S) for K74.9.J98.KJT742 (hcp: 8 lp: 10 sp: 11), history: 1N P 2H P 2S P
FAIL: 2N (expected P) for Q87.J843.K65.Q93 (hcp: 8 lp: 8 sp: 8), history: 1N P
Pass 1 of 3 hands

<<<<<<< HEAD
Pass 416 (39%) of 1060 total hands
=======
Pass 470 (44%) of 1060 total hands
>>>>>>> 69b3af5f
<|MERGE_RESOLUTION|>--- conflicted
+++ resolved
@@ -58,22 +58,6 @@
 Pass 0 of 12 hands
 
 test_fourth_suit_forcing:
-<<<<<<< HEAD
-FAIL: 4C (expected 2D) for QT72.742.A8.AK97 (hcp: 13 lp: 13 sp: 14), history: 1H P 1S P 2C P
-FAIL: None (expected 3S) for T73.K9.A8.KQJ732 (hcp: 13 lp: 15 sp: 15), history: 1D P 1S P 2C P 2H P 3C P
-FAIL: None (expected 2H) for T73.K9.A8.KQJ732 (hcp: 13 lp: 15 sp: 15), history: 1D P 1S P 2C P (subtest of 1D P 1S P 2C P 2H P 3C P)
-FAIL: None (expected 3S) for T73.K9.A8.KQJ732 (hcp: 13 lp: 15 sp: 15), history: 1D P 1S P 2C P 2H P 3D P
-FAIL: None (expected 4S) for T73.K9.A8.KQJ732 (hcp: 13 lp: 15 sp: 15), history: 1D P 1S P 2C P 2H P 2S P
-FAIL: None (expected 3S) for KT2.Q8.732.AJT75 (hcp: 10 lp: 11 sp: 9), history: 1D P 1S P 2C P 2H P 2S P
-FAIL: None (expected 2H) for KT2.Q8.732.AJT75 (hcp: 10 lp: 11 sp: 9), history: 1D P 1S P 2C P (subtest of 1D P 1S P 2C P 2H P 2S P)
-FAIL: None (expected 4C) for KT2.Q8.732.AJT75 (hcp: 10 lp: 11 sp: 9), history: 1D P 1S P 2C P 2H P 3C P
-FAIL: None (expected 4S) for J73.K97.Q8.AQJ72 (hcp: 13 lp: 14 sp: 12), history: 1D P 1S P 2C P 2H P 2S P
-FAIL: None (expected 2H) for J73.K97.Q8.AQJ72 (hcp: 13 lp: 14 sp: 12), history: 1D P 1S P 2C P (subtest of 1D P 1S P 2C P 2H P 2S P)
-FAIL: None (expected 3N) for J73.K97.Q8.AQJ72 (hcp: 13 lp: 14 sp: 12), history: 1D P 1S P 2C P 2H P 2N P
-FAIL: None (expected 4C) for J73.K97.Q8.AQJ72 (hcp: 13 lp: 14 sp: 12), history: 1D P 1S P 2C P 2H P 3C P
-FAIL: None (expected 4D) for J73.K97.Q8.AQJ72 (hcp: 13 lp: 14 sp: 12), history: 1D P 1S P 2C P 2H P 3D P
-FAIL: None (expected 2S) for K92.A983.AK2.732 (hcp: 14 lp: 14 sp: 14), history: 1C P 1D P 1H P
-=======
 FAIL: 3N (expected 2D) for QT72.742.A8.AK97 (hcp: 13 lp: 13 sp: 14), history: 1H P 1S P 2C P
 FAIL: 3N (expected 3S) for T73.K9.A8.KQJ732 (hcp: 13 lp: 15 sp: 15), history: 1D P 1S P 2C P 2H P 3C P
 FAIL: 3N (expected 2H) for T73.K9.A8.KQJ732 (hcp: 13 lp: 15 sp: 15), history: 1D P 1S P 2C P (subtest of 1D P 1S P 2C P 2H P 3C P)
@@ -84,7 +68,6 @@
 FAIL: 3N (expected 4C) for J73.K97.Q8.AQJ72 (hcp: 13 lp: 14 sp: 12), history: 1D P 1S P 2C P 2H P 3C P
 FAIL: 3N (expected 4D) for J73.K97.Q8.AQJ72 (hcp: 13 lp: 14 sp: 12), history: 1D P 1S P 2C P 2H P 3D P
 FAIL: 3N (expected 2S) for K92.A983.AK2.732 (hcp: 14 lp: 14 sp: 14), history: 1C P 1D P 1H P
->>>>>>> 69b3af5f
 FAIL: None (expected 2H) for AK83.83.KQ974.82 (hcp: 12 lp: 13 sp: 14), history: 1H P 1S P 2C P 2D P
 FAIL: 3N (expected 4H) for QT72.742.A8.AK97 (hcp: 13 lp: 13 sp: 14), history: 1H P 1S P 2C P 2D P 2H P
 FAIL: None (expected 3C) for AQJ754.K7.QJ72.6 (hcp: 13 lp: 15 sp: 17), history: 1C P 1D P 1H P 2S P
@@ -92,18 +75,10 @@
 FAIL: None (expected 2N) for K732.84.KJ6.AQ72 (hcp: 13 lp: 13 sp: 14), history: 1C P 1D P 1S P 2H P
 FAIL: 3N (expected 2H) for AJT6.AK972.92.K5 (hcp: 15 lp: 16 sp: 17), history: 1C P 1D P 1S P (subtest of 1C P 1D P 1S P 2H P 2N P)
 FAIL: None (expected 2D) for J5.Q2.K874.QJ943 (hcp: 9 lp: 10 sp: 8), history: 1D P 1S P 2C P
-<<<<<<< HEAD
-Pass 15 of 37 hands
-
-test_game_forcing_rebid_by_opener:
-FAIL: 2S (expected 4S) for KQ9.AJ98.A4.A987 (hcp: 18 lp: 18 sp: 19), history: 1D P 1S P
-FAIL: 1S (expected 2S) for K7.AK875.K4.AK87 (hcp: 20 lp: 21 sp: 22), history: 1D P 1H P
-=======
 Pass 20 of 37 hands
 
 test_game_forcing_rebid_by_opener:
 FAIL: 1N (expected 4S) for KQ9.AJ98.A4.A987 (hcp: 18 lp: 18 sp: 19), history: 1D P 1S P
->>>>>>> 69b3af5f
 FAIL: 1N (expected 1S) for KQ.AJT.K87.A9876 (hcp: 17 lp: 18 sp: 16), history:  (subtest of 1S P 2H P)
 FAIL: 2H (expected 4H) for K5.AJ9.AKJ984.A9 (hcp: 20 lp: 22 sp: 22), history: 1H P 1N P
 FAIL: 3C (expected 2N) for K765.AK87.KQ.A98 (hcp: 19 lp: 19 sp: 18), history: 1D P 1H P
@@ -142,13 +117,8 @@
 FAIL: 1N (expected 1H) for K98.A97.AQ765.A9 (hcp: 17 lp: 18 sp: 18), history:  (subtest of 1H P 2H P)
 FAIL: 3H (expected 3D) for K9.A976.AQ765.A9 (hcp: 17 lp: 18 sp: 19), history: 1H P 2H P
 FAIL: 1N (expected 2H) for K7.AJ843.KQ74.A9 (hcp: 17 lp: 18 sp: 19), history: 1D P 1S P
-<<<<<<< HEAD
-FAIL: 2S (expected 3S) for KQ87.AJT4.9.A987 (hcp: 14 lp: 14 sp: 17), history: 1D P 1S P
-FAIL: None (expected 2N) for KQ8.AJT.A8.AT987 (hcp: 18 lp: 19 sp: 19), history: 1S P 1N P
-=======
 FAIL: 2C (expected 3S) for KQ87.AJT4.9.A987 (hcp: 14 lp: 14 sp: 17), history: 1D P 1S P
 FAIL: 2N (expected 2S) for KQJ87.3.74.AQT98 (hcp: 12 lp: 14 sp: 16), history: 1S P 2H P
->>>>>>> 69b3af5f
 FAIL: 3S (expected 3C) for KJ86.K4.A8.KQ632 (hcp: 16 lp: 17 sp: 18), history: 1S P 2S P
 Pass 10 of 22 hands
 
@@ -187,15 +157,6 @@
 Pass 15 of 26 hands
 
 test_jacoby_two_nt_response_to_one_of_a_major:
-<<<<<<< HEAD
-FAIL: 3D (expected 4D) for 87.AQJT9.8.AKJT9 (hcp: 15 lp: 17 sp: 19), history: 1S P 2N P
-FAIL: 3D (expected 3H) for AQ.Q9763.8.AKQJ8 (hcp: 18 lp: 20 sp: 20), history: 1S P 2N P
-FAIL: 3D (expected 3C) for 2.KJ72.KQT83.A75 (hcp: 13 lp: 14 sp: 16), history: 1H P 2N P
-FAIL: 4H (expected 3H) for AJ2.K7.KQT853.A5 (hcp: 17 lp: 19 sp: 19), history: 1H P 2N P
-FAIL: 4H (expected 3N) for K3.KJ.KQT83.A754 (hcp: 16 lp: 17 sp: 17), history: 1H P 2N P
-FAIL: 3D (expected 4D) for 8.KQJ72.AJ973.K9 (hcp: 14 lp: 16 sp: 18), history: 1H P 2N P
-Pass 9 of 15 hands
-=======
 FAIL: 3S (expected 2N) for QJ5.A75.KT8.AT42 (hcp: 14 lp: 14 sp: 14), history: 1S P
 FAIL: 7N (expected 4D) for 87.AQJT9.8.AKJT9 (hcp: 15 lp: 17 sp: 19), history: 1S P 2N P
 FAIL: 7N (expected 3H) for AQ.Q9763.8.AKQJ8 (hcp: 18 lp: 20 sp: 20), history: 1S P 2N P
@@ -205,7 +166,6 @@
 FAIL: 7N (expected 3N) for K3.KJ.KQT83.A754 (hcp: 16 lp: 17 sp: 17), history: 1H P 2N P
 FAIL: 7N (expected 4D) for 8.KQJ72.AJ973.K9 (hcp: 14 lp: 16 sp: 18), history: 1H P 2N P
 Pass 7 of 15 hands
->>>>>>> 69b3af5f
 
 test_michaels_and_unusual_notrump:
 FAIL: 1S (expected P) for AK.J.T8753.JT432 (hcp: 9 lp: 11 sp: 12), history: 1C
@@ -242,7 +202,8 @@
 Pass 3 of 34 hands
 
 test_minimum_rebid_by_opener:
-Pass 12 of 12 hands
+FAIL: 1S (expected 2H) for KQ8.AJ.9765.A987 (hcp: 14 lp: 14 sp: 14), history: 1C P 1H P
+Pass 11 of 12 hands
 
 test_minimum_response_to_one_of_a_major:
 FAIL: None (expected 2H) for 753.97.Q753.K982 (hcp: 5 lp: 5 sp: 6), history: 1H P
@@ -258,10 +219,7 @@
 
 test_misc_hands_from_play:
 FAIL: 3H (expected 2C) for AKJ52.J.J9743.54 (hcp: 10 lp: 12 sp: 13), history: 1H P
-<<<<<<< HEAD
-=======
 FAIL: 7N (expected 4H) for T3.A7.KQT86.KJ63 (hcp: 13 lp: 14 sp: 15), history: 1H P 2N P
->>>>>>> 69b3af5f
 FAIL: 2S (expected 3S) for AQJ5.QT42.74.T52 (hcp: 9 lp: 9 sp: 10), history: 1S P
 FAIL: 3H (expected 1S) for A2.T752.KQJ.AQ72 (hcp: 16 lp: 16 sp: 17), history: 1H P
 FAIL: None (expected 3N) for J94.AK9.A9.QJ932 (hcp: 15 lp: 16 sp: 16), history: 1N P 2C P 2S P 3C P
@@ -272,17 +230,6 @@
 FAIL: None (expected P) for AQ765.AQ8.J3.K83 (hcp: 16 lp: 17 sp: 16), history: P P 1H 2C 3H P 4H
 FAIL: None (expected 2C) for AQ765.AQ8.J3.K83 (hcp: 16 lp: 17 sp: 16), history: P P 1H (subtest of P P 1H 2C 3H P 4H)
 FAIL: None (expected 1S) for KJ87.53.94.AKJT3 (hcp: 12 lp: 13 sp: 14), history: 1C P 1D
-<<<<<<< HEAD
-FAIL: None (expected P) for A93.Q762.K832.J3 (hcp: 10 lp: 10 sp: 10), history: 1D P 1H P 1S P 2N P 3N P
-FAIL: 3D (expected 2N) for A93.Q762.K832.J3 (hcp: 10 lp: 10 sp: 10), history: 1D P 1H P 1S P (subtest of 1D P 1H P 1S P 2N P 3N P)
-FAIL: None (expected P) for 864.A6.QJ65.K987 (hcp: 10 lp: 10 sp: 11), history: P (subtest of P P P 1N P 2C P 2H P)
-FAIL: None (expected 3N) for A973.KJT82.J43.Q (hcp: 11 lp: 12 sp: 12), history: P 1S 2H X P 2N P
-FAIL: None (expected X) for A973.KJT82.J43.Q (hcp: 11 lp: 12 sp: 12), history: P 1S 2H (subtest of P 1S 2H X P 2N P)
-FAIL: 5H (expected P) for 6.AKJ75.KJT86.A4 (hcp: 16 lp: 18 sp: 20), history: 1H P 2N P 4D P 4H P
-FAIL: 3D (expected 4D) for 6.AKJ75.KJT86.A4 (hcp: 16 lp: 18 sp: 20), history: 1H P 2N P (subtest of 1H P 2N P 4D P 4H P)
-FAIL: None (expected 2C) for KQT4.AT96.632.T8 (hcp: 9 lp: 9 sp: 10), history: 1C P 1D P 1S P
-FAIL: None (expected 3N) for KQ4.KT4.AJ32.954 (hcp: 13 lp: 13 sp: 13), history: P 1C P 1H P 1N P
-=======
 FAIL: 4D (expected P) for A93.Q762.K832.J3 (hcp: 10 lp: 10 sp: 10), history: 1D P 1H P 1S P 2N P 3N P
 FAIL: None (expected P) for 864.A6.QJ65.K987 (hcp: 10 lp: 10 sp: 11), history: P (subtest of P P P 1N P 2C P 2H P)
 FAIL: 7N (expected 3N) for A973.KJT82.J43.Q (hcp: 11 lp: 12 sp: 12), history: P 1S 2H X P 2N P
@@ -290,20 +237,14 @@
 FAIL: 7N (expected P) for 6.AKJ75.KJT86.A4 (hcp: 16 lp: 18 sp: 20), history: 1H P 2N P 4D P 4H P
 FAIL: 7N (expected 4D) for 6.AKJ75.KJT86.A4 (hcp: 16 lp: 18 sp: 20), history: 1H P 2N P (subtest of 1H P 2N P 4D P 4H P)
 FAIL: 1N (expected 2C) for KQT4.AT96.632.T8 (hcp: 9 lp: 9 sp: 10), history: 1C P 1D P 1S P
->>>>>>> 69b3af5f
 FAIL: None (expected P) for KT76.Q.QJ8654.72 (hcp: 8 lp: 10 sp: 10), history:  (subtest of P P 1D P 1H P 1N P)
 FAIL: None (expected P) for AKQ6.KQT.T4.QJ96 (hcp: 17 lp: 17 sp: 18), history: P 1N P 2C P 2S P 3N P
 FAIL: None (expected P) for QT8.AQ95.KJ532.4 (hcp: 12 lp: 13 sp: 15), history: 1H P 1S 2D
 FAIL: 7N (expected 3N) for AKQJ6.T863.9.J54 (hcp: 11 lp: 12 sp: 14), history: P 1C P 1D P 2N P
 FAIL: None (expected 1S) for 432.AT.T95.AKT87 (hcp: 11 lp: 12 sp: 12), history: P P 1D P P
 FAIL: None (expected P) for 432.AT.T95.AKT87 (hcp: 11 lp: 12 sp: 12), history: P (subtest of P P 1D P P)
-<<<<<<< HEAD
-FAIL: None (expected 3N) for AK532.T63.86.AT9 (hcp: 11 lp: 12 sp: 12), history: P 1N P
-FAIL: None (expected P) for KJT7.764.32.KQT8 (hcp: 9 lp: 9 sp: 10), history: P P 1D P 1S P 2S P
-=======
 FAIL: 1N (expected 2S) for Q98.KQT2.75.AJ92 (hcp: 12 lp: 12 sp: 13), history: P P 1D P 1S P
 FAIL: 7N (expected P) for KJT7.764.32.KQT8 (hcp: 9 lp: 9 sp: 10), history: P P 1D P 1S P 2S P
->>>>>>> 69b3af5f
 FAIL: None (expected P) for KJT7.764.32.KQT8 (hcp: 9 lp: 9 sp: 10), history:  (subtest of P P 1D P 1S P 2S P)
 FAIL: None (expected 3S) for Q76.Q92.7.AKQT64 (hcp: 13 lp: 15 sp: 16), history: P P 1D 1S 2C 2S 3C
 FAIL: None (expected 2S) for 54.AJ4.T8652.J97 (hcp: 6 lp: 7 sp: 7), history: P P 1D 1S 1N
@@ -327,10 +268,6 @@
 FAIL: None (expected 3S) for 75.J5.82.AKQJ753 (hcp: 11 lp: 14 sp: 13), history: 1H P 2C
 FAIL: None (expected P) for AKQ643.KQ76.9.72 (hcp: 14 lp: 16 sp: 18), history: P P 1C P 1S P 2C P 3C P
 FAIL: None (expected 3N) for AK83.8652.8.AJ73 (hcp: 12 lp: 12 sp: 15), history: 1D P 1S P 1N P 2N P 3S P
-<<<<<<< HEAD
-FAIL: 3D (expected 2N) for AK83.8652.8.AJ73 (hcp: 12 lp: 12 sp: 15), history: 1D P 1S P 1N P (subtest of 1D P 1S P 1N P 2N P 3S P)
-=======
->>>>>>> 69b3af5f
 FAIL: 1D (expected P) for QJ973.A8742.A.75 (hcp: 11 lp: 13 sp: 15), history: P P P
 FAIL: None (expected P) for A64.J63.Q953.Q54 (hcp: 9 lp: 9 sp: 9), history: P P P 1N P 2C P 2S P 2N P 3N P
 FAIL: None (expected P) for A64.J63.Q953.Q54 (hcp: 9 lp: 9 sp: 9), history: P (subtest of P P P 1N P 2C P 2S P 2N P 3N P)
@@ -364,22 +301,16 @@
 FAIL: None (expected 5N) for AQJT9.AQT3.5.T52 (hcp: 13 lp: 14 sp: 16), history: 2S X P 3C P 3H P
 FAIL: None (expected 3C) for AQJT9.AQT3.5.T52 (hcp: 13 lp: 14 sp: 16), history: 2S X P (subtest of 2S X P 3C P 3H P)
 FAIL: None (expected P) for KQ986.K.AK7.J942 (hcp: 16 lp: 17 sp: 16), history: 1N P P
-<<<<<<< HEAD
-FAIL: None (expected P) for K83.Q.K75432.QJ6 (hcp: 11 lp: 13 sp: 12), history: 1D P 1H P 1S P 3H P 3N P
-FAIL: None (expected 3H) for K83.Q.K75432.QJ6 (hcp: 11 lp: 13 sp: 12), history: 1D P 1H P 1S P (subtest of 1D P 1H P 1S P 3H P 3N P)
-FAIL: None (expected 6N) for KQ4.KJ.K84.KQ973 (hcp: 17 lp: 18 sp: 17), history: P 1N P 2C P 2S P 5N P
-FAIL: None (expected 6N) for QJT4.AQJ.765.AQJ (hcp: 17 lp: 17 sp: 17), history: 1N P 4N P
-=======
 FAIL: 7N (expected P) for K83.Q.K75432.QJ6 (hcp: 11 lp: 13 sp: 12), history: 1D P 1H P 1S P 3H P 3N P
 FAIL: 2N (expected 3H) for K83.Q.K75432.QJ6 (hcp: 11 lp: 13 sp: 12), history: 1D P 1H P 1S P (subtest of 1D P 1H P 1S P 3H P 3N P)
 FAIL: 7N (expected 6N) for KQ4.KJ.K84.KQ973 (hcp: 17 lp: 18 sp: 17), history: P 1N P 2C P 2S P 5N P
 FAIL: 7N (expected 6N) for QJT4.AQJ.765.AQJ (hcp: 17 lp: 17 sp: 17), history: 1N P 4N P
 FAIL: 7N (expected 4S) for AQ6.K643.65.KQ96 (hcp: 14 lp: 14 sp: 15), history: 1C 1D 1S P 2S P
->>>>>>> 69b3af5f
 FAIL: None (expected P) for AJT8.J8.K52.KJ83 (hcp: 13 lp: 13 sp: 13), history: P 1C 1D 3C 3D
 FAIL: None (expected P) for A8763.432.K6.763 (hcp: 7 lp: 8 sp: 8), history: 1S 2S P 2N P 3D P
 FAIL: None (expected 2N) for A8763.432.K6.763 (hcp: 7 lp: 8 sp: 8), history: 1S 2S P (subtest of 1S 2S P 2N P 3D P)
 FAIL: None (expected P) for AT9.Q97652..AJ64 (hcp: 11 lp: 13 sp: 16), history: 1D P 1S P 2S P 4S P
+FAIL: 2D (expected 2S) for AT9.Q97652..AJ64 (hcp: 11 lp: 13 sp: 16), history: 1D P 1S P (subtest of 1D P 1S P 2S P 4S P)
 FAIL: None (expected P) for A742.QJ765.Q4.Q4 (hcp: 11 lp: 12 sp: 9), history: P 1D P 2C P 3C P 3N P
 FAIL: 2D (expected 3C) for A742.QJ765.Q4.Q4 (hcp: 11 lp: 12 sp: 9), history: P 1D P 2C P (subtest of P 1D P 2C P 3C P 3N P)
 FAIL: None (expected 3N) for A642.AQJ42..K986 (hcp: 14 lp: 15 sp: 19), history: 1D X 1H P 1S P 2N P
@@ -423,13 +354,9 @@
 FAIL: None (expected 2H) for 732.A62.KQ964.J7 (hcp: 10 lp: 11 sp: 10), history: P P 1D 1S P
 FAIL: None (expected P) for 732.A62.KQ964.J7 (hcp: 10 lp: 11 sp: 10), history: P (subtest of P P 1D 1S P)
 FAIL: None (expected P) for 5.9643.K7542.QJ5 (hcp: 6 lp: 7 sp: 9), history: 1N P 2D P 2H P
-<<<<<<< HEAD
-FAIL: None (expected 3H) for AT8.J965.K85.Q97 (hcp: 10 lp: 10 sp: 10), history: 1D 2N P
-=======
 FAIL: 3S (expected 2N) for AKQ852.K8.T.KJ93 (hcp: 16 lp: 18 sp: 20), history: 1S P (subtest of 1S P 2N P 3H P)
 FAIL: 7N (expected 4H) for J5.KJ7.AKQ74.963 (hcp: 14 lp: 15 sp: 14), history: 1H X 2N P
 FAIL: 3N (expected 3H) for AT8.J965.K85.Q97 (hcp: 10 lp: 10 sp: 10), history: 1D 2N P
->>>>>>> 69b3af5f
 FAIL: None (expected 2C) for A96432.5.KJ8.AQJ (hcp: 15 lp: 17 sp: 18), history: P 1D
 FAIL: None (expected P) for AQ72.AT82.32.K74 (hcp: 13 lp: 13 sp: 14), history: P 1D P 1S P 2C P 2D P
 FAIL: None (expected X) for 84.KT9765.4.A763 (hcp: 7 lp: 9 sp: 11), history: 1H 2C
@@ -447,11 +374,7 @@
 FAIL: 3N (expected 3D) for AQ7.AJT9762.5.Q4 (hcp: 13 lp: 16 sp: 15), history: P 1H P 2D P 2H P (subtest of P 1H P 2D P 2H P 3D P 3N P)
 FAIL: 7N (expected 3H) for QT62.Q8.J94.KT76 (hcp: 8 lp: 8 sp: 7), history: P P P 1H P 2H P 3D P
 FAIL: None (expected P) for QT62.Q8.J94.KT76 (hcp: 8 lp: 8 sp: 7), history: P (subtest of P P P 1H P 2H P 3D P)
-<<<<<<< HEAD
-FAIL: 3D (expected 2D) for J83.AQJ8.72.Q763 (hcp: 10 lp: 10 sp: 11), history: P P 1D P 1S P 1N P
-=======
 FAIL: 2N (expected 2D) for J83.AQJ8.72.Q763 (hcp: 10 lp: 10 sp: 11), history: P P 1D P 1S P 1N P
->>>>>>> 69b3af5f
 FAIL: None (expected P) for J83.AQJ8.72.Q763 (hcp: 10 lp: 10 sp: 11), history:  (subtest of P P 1D P 1S P 1N P)
 FAIL: 2H (expected 3H) for AK.K8.AKT762.953 (hcp: 17 lp: 19 sp: 19), history: P P 1H P 2C P
 FAIL: None (expected P) for 982.AK4.Q8.AJT53 (hcp: 14 lp: 15 sp: 13), history: P P 1S 1N P 2D
@@ -509,11 +432,7 @@
 FAIL: None (expected P) for 962.863.KQJ7.KJ7 (hcp: 10 lp: 10 sp: 10), history:  (subtest of P P 1D 1S X P 2C P)
 FAIL: 3H (expected 2N) for K.K7.KJ98542.QT8 (hcp: 12 lp: 15 sp: 13), history: 1H P
 FAIL: None (expected 1N) for AKT4.AT.A82.J876 (hcp: 16 lp: 16 sp: 17), history: 1C P P
-<<<<<<< HEAD
-Pass 138 of 369 hands
-=======
 Pass 155 of 369 hands
->>>>>>> 69b3af5f
 
 test_negative_double:
 FAIL: None (expected X) for 74.876.KQ73.A863 (hcp: 9 lp: 9 sp: 10), history: 1D 2C
@@ -792,8 +711,4 @@
 FAIL: 2N (expected P) for Q87.J843.K65.Q93 (hcp: 8 lp: 8 sp: 8), history: 1N P
 Pass 1 of 3 hands
 
-<<<<<<< HEAD
-Pass 416 (39%) of 1060 total hands
-=======
-Pass 470 (44%) of 1060 total hands
->>>>>>> 69b3af5f
+Pass 470 (44%) of 1060 total hands